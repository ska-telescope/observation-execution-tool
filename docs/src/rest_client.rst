--- conflicted
+++ resolved
@@ -89,7 +89,6 @@
 |                    |               |                                            | pid is specified describe the last  | 
 |                    |               |                                            | process created.                    |
 +--------------------+---------------+--------------------------------------------+-------------------------------------+
-<<<<<<< HEAD
 | Listen             | server-url    | http://oet-rest:5000/api/v1.0/stream       | **Get real times scripts events**   |
 |                    +---------------+--------------------------------------------+                                     |
 |                    |               |                                            | Get a real time delivery of events  |
@@ -100,12 +99,8 @@
 |                    |               |                                            |                                     |
 +--------------------+---------------+--------------------------------------------+-------------------------------------+
 
-In the table 'args' refers to parameters specified by position on the command line, 'kwargs' to 
-=======
-
 In the table 'args' refers to parameters specified by position on the command line, 'kwargs' to
->>>>>>> 49ca88cf
-those specified by name e.g. --myparam=12. 
+those specified by name e.g. --myparam=12.
 
 Help Information
 ----------------
