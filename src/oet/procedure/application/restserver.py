import json
import time
from queue import Queue, Empty
from typing import Generator, Optional, Union

import flask
import jsonpickle
from flask import Blueprint, stream_with_context, current_app
from pubsub import pub
from werkzeug.serving import WSGIRequestHandler

from oet.event import topics
from oet.mptools import MPQueue
from oet.procedure import domain
from oet.procedure.application import application

<<<<<<< HEAD
=======
# WSGIRequestHandler.protocol_version = "HTTP/1.1"
>>>>>>> 7219e078

# Blueprint for the REST API
API = Blueprint('api', __name__)

# time allowed for Flask <-> other ProcWorker communication before timeout
TIMEOUT = 10


class Message:
    """
    Data that is published as a server-sent event.
    """

    def __init__(self,
                 data: Union[str, dict],
                 type: Optional[str] = None,
                 id: Optional[Union[float, int, str]] = None,
                 retry: Optional[int] = None):
        """
        Create a server-sent event.

        :param data: The event data.
        :param type: An optional event type.
        :param id: An optional event ID.
        :param retry: An optional integer, to specify the reconnect time for
            disconnected clients of this stream.
        """
        self.data = data
        self.type = type
        self.id = id
        self.retry = retry

    def __str__(self):
        """
        Serialize this object to a string, according to the `server-sent events
        specification <https://www.w3.org/TR/eventsource/>`_.
        """
        if isinstance(self.data, dict):
            data = jsonpickle.dumps(self.data)
        else:
            data = self.data
        lines = ["data:{value}".format(value=line) for line in data.splitlines()]
        if self.type:
            lines.insert(0, "event:{value}".format(value=self.type))
        if self.id:
            lines.append("id:{value}".format(value=self.id))
        if self.retry:
            lines.append("retry:{value}".format(value=self.retry))
        return "\n".join(lines) + "\n\n"

    def __eq__(self, other):
        return (
            isinstance(other, self.__class__) and
            self.data == other.data and
            self.type == other.type and
            self.id == other.id and
            self.retry == other.retry
        )


class ServerSentEventsBlueprint(Blueprint):
    """
    A :class:`flask.Blueprint` subclass that knows how to subscribe to pypubsub
    topics and stream pubsub events as server-sent events.
    """

    def messages(self) -> Generator[Message, None, None]:
        """
        A generator of Message objects created from received pubsub events
        """
        q = MPQueue()

        def add_to_q(topic: pub.Topic = pub.AUTO_TOPIC, **kwargs):
            kwargs['topic'] = topic.name
            other = {}
            if 'request_id' in kwargs:
                other['id'] = kwargs['request_id']
                del kwargs['request_id']

            msg = Message(kwargs, **other)
            q.put(msg)

        pub.subscribe(add_to_q, pub.ALL_TOPICS)

        while True:
            msg = q.safe_get(timeout=0.1)
            if msg is not None:
                yield msg

    def stream(self) -> flask.Response:
        @stream_with_context
        def generator():
            # must immediately yield to return 200 OK response to client,
            # otherwise response is only sent on first event
            yield '\n'
            for message in self.messages():
                yield str(message)

        return current_app.response_class(
            generator(),
            mimetype='text/event-stream'
        )


def _get_summary_or_404(pid):
    """
    Get a ProcedureSummary, raising a Flask 404 if not found.

    :param pid: ID of Procedure
    :return: ProcedureSummary
    """
    summaries = call_and_respond(topics.request.procedure.list, topics.procedure.pool.list, pids=[pid])

    if not summaries:
        description = \
            {
                "type": "ResourceNotFound",
                "Message": f'No information available for PID={pid}'
            }
        
        flask.abort(404, description=description)
    else:
        return summaries[0]


@API.route('/procedures', methods=['GET'])
def get_procedures():
    """
    List all Procedures.

    This returns a list of Procedure JSON representations for all
    Procedures held by the service.

    :return: list of Procedure JSON representations
    """

    summaries = call_and_respond(topics.request.procedure.list, topics.procedure.pool.list, pids=None)
    return flask.jsonify({'procedures': [make_public_summary(s) for s in summaries]})


@API.route('/procedures/<int:procedure_id>', methods=['GET'])
def get_procedure(procedure_id: int):
    """
    Get a Procedure.

    This returns the Procedure JSON representation of the requested
    Procedure.

    :param procedure_id: ID of the Procedure to return
    :return: Procedure JSON
    """
    summary = _get_summary_or_404(procedure_id)
    return flask.jsonify({'procedure': make_public_summary(summary)})


@API.route('/procedures', methods=['POST'])
def create_procedure():
    """
    Create a new Procedure.

    This method requests creation of a new Procedure as specified in the JSON
    payload POSTed to this function.

    :return: JSON summary of created Procedure
    """
    if not flask.request.json or not 'script_uri' in flask.request.json:
        description = {
                "type": "Malformed Request",
                "Message": "script_uri missing"
            }
        flask.abort(400, description=description)
    script_uri = flask.request.json['script_uri']

    if 'script_args' in flask.request.json and \
                not isinstance(flask.request.json['script_args'], dict):
        description = {
                "type": "Malformed Request",
                "Message": "Malformed script_uri in request"
            }
        flask.abort(400, description=description)
    script_args = flask.request.json.get('script_args', {})

    init_dict = script_args.get('init', {})
    init_args = init_dict.get('args', [])
    init_kwargs = init_dict.get('kwargs', {})

    procedure_input = domain.ProcedureInput(*init_args, **init_kwargs)
    prepare_cmd = application.PrepareProcessCommand(script_uri=script_uri,
                                                    init_args=procedure_input)

    summary = call_and_respond(topics.request.procedure.create, topics.procedure.lifecycle.created, cmd=prepare_cmd)

    return flask.jsonify({'procedure': make_public_summary(summary)}), 201


def call_and_respond(request_topic, response_topic, *args, **kwargs):
    q = Queue(1)
    my_request_id = time.time()

    def callback(msg_src, request_id, result):
        if my_request_id == request_id:
            q.put(result)

    pub.subscribe(callback, response_topic)

    msg_src = flask.current_app.config['msg_src']

    # With the callback now setup, publish an event to mark the user request event
    pub.sendMessage(request_topic, msg_src=msg_src, request_id=my_request_id, *args, **kwargs)

    try:
        result = q.get(timeout=TIMEOUT)

        if isinstance(result, Exception):
            if isinstance(result, OSError):
                description = {
                        'type': result.__class__.__name__,
                        'Message': f'{result.strerror}: {result.filename}'
                    }
            else:
                description = {
                        'type': result.__class__.__name__,
                        'Message': str(result)
                    }
            flask.abort(500, description=description)

        return result

    except Empty:
        description = {
                    'Message': f'Timeout waiting for msg #{my_request_id} on topic {response_topic}',
                    'type':'Timeout Error'
                }
        flask.abort(504, description=description)


@API.route('/procedures/<int:procedure_id>', methods=['PUT'])
def update_procedure(procedure_id: int):
    """
    Update a Procedure resource using the desired Procedure state described in
    the PUT JSON payload.

    :param procedure_id: ID of Procedure to modify
    :return: ProcedureSummary reflecting the final state of the Procedure
    """
    summary = _get_summary_or_404(procedure_id)

    if not flask.request.json:
        description = {
                "type": "Empty Response",
                "Message": "No JSON available in response"
            }
        flask.abort(400, description=description)

    if 'script_args' in flask.request.json \
            and not isinstance(flask.request.json['script_args'], dict):
        description = json.dumps(
            {
                "type": "Malformed Response",
                "Message": "Malformed script_args in response"
            }
        )
        flask.abort(400, description=description)
    script_args = flask.request.json.get('script_args', {})

    old_state = summary.state
    new_state = domain.ProcedureState[flask.request.json.get('state', summary.state.name)]

    if new_state is domain.ProcedureState.STOPPED:
        if old_state is domain.ProcedureState.RUNNING:
            run_abort = flask.request.json.get('abort')
            cmd = application.StopProcessCommand(procedure_id, run_abort=run_abort)
            result = call_and_respond(topics.request.procedure.stop, topics.procedure.lifecycle.stopped, cmd=cmd)
            # result is list of process summaries started in response to abort
            # If script was stopped and no post-termination abort script was run,
            # the result list will be empty.
            if result:
                msg = f'Successfully stopped script with ID {procedure_id} and aborted subarray activity '
            else:
                msg = f'Successfully stopped script with ID {procedure_id}'
            return flask.jsonify({'abort_message': msg})

        else:
            msg = f'Cannot stop script with ID {procedure_id}: Script is not running'
            return flask.jsonify({'abort_message': msg})

    elif old_state is domain.ProcedureState.CREATED and new_state is domain.ProcedureState.RUNNING:
        run_dict = script_args.get('run', {})
        run_args = run_dict.get('args', [])
        run_kwargs = run_dict.get('kwargs', {})
        procedure_input = domain.ProcedureInput(*run_args, **run_kwargs)
        cmd = application.StartProcessCommand(procedure_id, run_args=procedure_input)

        summary = call_and_respond(topics.request.procedure.start, topics.procedure.lifecycle.started, cmd=cmd)

    return flask.jsonify({'procedure': make_public_summary(summary)})


def make_public_summary(procedure: domain.ProcedureSummary):
    """
    Convert a ProcedureSummary into JSON ready for client consumption.

    The main use of this function is to replace the internal Procedure ID with
    the resource URI, e.g., 1 -> http://localhost:5000/api/v1.0/procedures/1

    :param procedure: Procedure to convert
    :return: safe JSON representation
    """
    script_args = {method_name: {'args': method_args.args, 'kwargs': method_args.kwargs}
                   for method_name, method_args in procedure.script_args.items()}

    procedure_history = {
        'process_states': {state.name: time for state, time in procedure.history.process_states.items()},
        'stacktrace': procedure.history.stacktrace
    }

    return {
        'uri': flask.url_for('api.get_procedure', procedure_id=procedure.id, _external=True),
        'script_uri': procedure.script_uri,
        'script_args': script_args,
        'history': procedure_history,
        'state': procedure.state.name
    }


@API.errorhandler(400)
@API.errorhandler(404)
@API.errorhandler(500)
@API.errorhandler(504)
def server_error_response(cause):
    """
    Custom error handler for Procedure API.
    This is overloaded for 400, 404, 500 and 504 and could conceivably be 
    extended for other errors by adding the appropriate errorhander decorator.

    :param cause: root exception for failure (e.g., KeyError)
    :return: HTTP Response
    """
    response = cause.get_response()
    if isinstance(cause.description, dict):
        response_data = {
            'error': f'{cause.code} {cause.name}',
            'type': cause.description['type'],
            'Message': cause.description['Message']
        }
    else:
        response_data = {
            'error': f'{cause.code} {cause.name}',
            'type': cause.name,
            'Message': cause.description
        }
    response.content_type = "application/json"
    response.data = json.dumps(response_data)
    return response


def create_app(config_filename):
    """
    Create and return a new Flask app that will serve the REST API.

    :param config_filename:
    :return:
    """
    app = flask.Flask(__name__)
    # TODO get application config working
    # app.config.from_pyfile(config_filename)

    app.register_blueprint(API, url_prefix='/api/v1.0')

    sse = ServerSentEventsBlueprint('sse', __name__)
    sse.add_url_rule(rule="", endpoint="stream", view_func=sse.stream)
    app.register_blueprint(sse, url_prefix="/api/v1.0/stream")

    app.config.update(msg_src=__name__)

    return app<|MERGE_RESOLUTION|>--- conflicted
+++ resolved
@@ -14,10 +14,7 @@
 from oet.procedure import domain
 from oet.procedure.application import application
 
-<<<<<<< HEAD
-=======
 # WSGIRequestHandler.protocol_version = "HTTP/1.1"
->>>>>>> 7219e078
 
 # Blueprint for the REST API
 API = Blueprint('api', __name__)
@@ -274,12 +271,10 @@
 
     if 'script_args' in flask.request.json \
             and not isinstance(flask.request.json['script_args'], dict):
-        description = json.dumps(
-            {
+        description = {
                 "type": "Malformed Response",
                 "Message": "Malformed script_args in response"
             }
-        )
         flask.abort(400, description=description)
     script_args = flask.request.json.get('script_args', {})
 
