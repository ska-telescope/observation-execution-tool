"""
The ska_oso_oet.procedure.domain module holds domain entities from the script
execution domain. Entities in this domain are things like scripts,
OS processes, process supervisors, signal handlers, etc.
"""
import copy
import dataclasses
import enum
import importlib.machinery
import itertools
import logging
import multiprocessing
import signal
import threading
import time
import types
from typing import Dict, List, Optional, Tuple

from ska_oso_oet import mptools
from ska_oso_oet.command import SCAN_ID_GENERATOR
from ska_oso_oet.mptools import EventMessage

LOGGER = logging.getLogger(__name__)

HISTORY_MAX_LENGTH = 10

DEFAULT_SIGTERM_HANDLER = signal.getsignal(signal.SIGTERM)


def script_signal_handler(
    signal_object,
    exception_class,
    signal_num: int,  # pylint: disable=unused-argument
    current_stack_frame,
) -> None:
    """
    Custom signal handling function that simply raises an exception.
    Assuming the running Python script does not catch this exception, it
    will interrupt script execution and result in termination of that script.

    We don't want all sibling script processes to terminate, hence no setting
    of shutdown_event is done in this handler.

    :param signal_object: SignalObject to modify to reflect signal-handling
        state
    :param exception_class: Exception type to raise when call limit is
        exceeded
    :param signal_num: POSIX signal ID
    :param current_stack_frame: current stack frame
    """
    raise exception_class()


class ProcedureState(enum.Enum):
    """
    Represents the script execution state.
    """

    UNKNOWN = enum.auto()
    IDLE = enum.auto()
    CREATING = enum.auto()
    LOADING = enum.auto()
    READY = enum.auto()
    RUNNING = enum.auto()
    COMPLETED = enum.auto()
    STOPPED = enum.auto()
    FAILED = enum.auto()


class LifecycleMessage(EventMessage):
    """
    LifecycleMessage is a message type for script lifecycle events.
    """

    def __init__(self, msg_src: str, new_state: ProcedureState):
        super().__init__(msg_src, "LIFECYCLE", new_state)


@dataclasses.dataclass
class GitArgs:
    """
    GitArgs captures information required to identify scripts
    located in git repositories.
    """

<<<<<<< HEAD
    git_repo: Optional[str] = "git://gitlab.com/ska-telescope/ska-oso-scripting.git"
    git_branch: Optional[str] = "master"
    git_commit: Optional[str] = None
=======
    git_repo: typing.Optional[
        str
    ] = "https://gitlab.com/ska-telescope/ska-oso-scripting.git"
    git_branch: typing.Optional[str] = "master"
    git_commit: typing.Optional[str] = None
>>>>>>> c92ecb69


@dataclasses.dataclass
class ExecutableScript:
    """
    Base class for all executable scripts.

    Expected specialisations:

    - scripts on filesystem
    - scripts in git repository
    - scripts given as a string
    - scripts stored in the ODA
    - etc.
    """


@dataclasses.dataclass
class FileSystemScript(ExecutableScript):
    """
    Represents a script stored on the file system.
    """

    script_uri: str

    def __post_init__(self):
        if not self.script_uri.startswith(self.get_prefix()):
            raise ValueError(
                f"Incorrect prefix for {self.__class__.__name__}: {self.script_uri}"
            )

    def get_type(self):
        return "filesystem"

    def get_prefix(self):
        return "file://"


@dataclasses.dataclass
class GitScript(FileSystemScript):
    """
    Represents a script in a git repository.
    """

    git_args: GitArgs

    def get_type(self):
        return "git"

    def get_prefix(self):
        return "git://"


@dataclasses.dataclass
class ProcedureInput:
    """
    ProcedureInput is a non-functional dataclass holding the arguments passed
    to a script method.
    """

    def __init__(self, *args, **kwargs):
        self.args: tuple = args
        self.kwargs: dict = kwargs

    def __eq__(self, other):
        if not isinstance(other, ProcedureInput):
            return False
        if self.args == other.args and self.kwargs == other.kwargs:
            return True
        return False

    def __repr__(self):
        args = ", ".join((str(a) for a in self.args))
        kwargs = ", ".join(["{!s}={!r}".format(k, v) for k, v in self.kwargs.items()])
        return "<ProcedureInput({})>".format(", ".join((args, kwargs)))


@dataclasses.dataclass
class ProcedureHistory:
    """
    ProcedureHistory is a non-functional dataclass holding execution history of
    a Procedure.

    process_states: records time for each change of ProcedureState (list of
        tuples where tuple contains the ProcedureState and time when state was
        changed to)
    stacktrace: None unless execution_error is True in which case stores
        stacktrace from process
    """

    def __init__(
        self,
        process_states: Optional[List[Tuple[ProcedureState, float]]] = None,
        stacktrace=None,
    ):
        if process_states is None:
            process_states = []
        self.process_states = process_states
        self.stacktrace = stacktrace

    def __eq__(self, other):
        if not isinstance(other, ProcedureHistory):
            return False
        if (
            self.process_states == other.process_states
            and self.stacktrace == other.stacktrace
        ):
            return True
        return False

    def __repr__(self):
        p_history = ", ".join(
            ["({!s}, {!r})".format(s, t) for (s, t) in self.process_states]
        )
        return "<ProcessHistory(process_states=[{}], stacktrace={})>".format(
            p_history, self.stacktrace
        )


class ScriptWorker(mptools.ProcWorker):
    # install our custom signal handler that raises an exception on SIGTERM
    term_handler = staticmethod(script_signal_handler)  # noqa: E731

    def __init__(
        self,
        name: str,
        startup_event: multiprocessing.Event,
        shutdown_event: multiprocessing.Event,
        event_q: mptools.MPQueue,
        work_q: mptools.MPQueue,
        *args,
        scan_counter: Optional[multiprocessing.Value] = None,
        **kwargs,
    ):
        self.name = name
        self._scan_counter = scan_counter
        self.work_q = work_q

        # user_module will be set on LOAD message
        self.user_module = None

        super().__init__(name, startup_event, shutdown_event, event_q, *args, **kwargs)

    def publish_lifecycle(self, new_state: ProcedureState):
        msg = LifecycleMessage(self.name, new_state)
        self.event_q.safe_put(msg)

    def init_args(self, args, kwargs):
        self.init_input = ProcedureInput(*args, **kwargs)

    def startup(self) -> None:
        super().startup()
        self.publish_lifecycle(ProcedureState.IDLE)

    def main_loop(self) -> None:
        """
        main_loop delivers each event received on the work queue to the
        main_func template method, while checking for shutdown notifications.

        Event delivery will cease when the shutdown event is set or a special
        sentinel message is sent.
        """
        self.log(logging.DEBUG, "Entering ScriptWorker.main_loop")

        # stop processing as soon as the shutdown_event is set. Once set, this
        # while loop terminates, thus ending main_loop and starting shutdown
        # of this ProcWorker.

        try:
            while not self.shutdown_event.is_set():

                # Get next work item. This call returns after the default safe_get
                # timeout unless an item is in the queue.
                item = self.work_q.safe_get()

                # Go back to the top of the while loop if no message was received,
                # thus checking the shutdown event again.
                if not item:
                    continue

                # ok - an item was received from queue
                self.log(
                    logging.DEBUG, f"ScriptWorker.main_loop received '{item}' message"
                )
                # if item is the sentinel message, break to exit out of main_loop
                # and start shutdown
                if item == "END":
                    break

                # otherwise call main function with the queue item
                else:
                    ret = self.main_func(item)
                    if ret == StopIteration:
                        self.publish_lifecycle(ProcedureState.COMPLETED)
                        break

        except mptools.TerminateInterrupt:
            # raised by the signal handler on Proc.terminate()
            pass

    # Relax pylint as we are deliberately redefining the superclass main_func
    # signature in this specialised subclass. This is intended to be a
    # template, hence the implementation doesn't use item.
    def main_func(
        self, evt: EventMessage
    ):  # pylint: disable=unused-argument,arguments-differ

        if evt.msg_type not in ("LOAD", "RUN"):
            self.log(logging.WARN, "Unexpected message: %s", evt)
            return

        if self._scan_counter:
            SCAN_ID_GENERATOR.backing = self._scan_counter

        if evt.msg_type == "LOAD":
            self.publish_lifecycle(ProcedureState.LOADING)
            script: ExecutableScript = evt.msg
            self.log(logging.DEBUG, "Loading user script %s", script)
            try:
                self.user_module = ModuleFactory.get_module(script)
            except FileNotFoundError:
                raise FileNotFoundError(
                    "No such file or directory:"
                    f" {script.script_uri[len(script.get_prefix()):]}"
                ) from None
            self.publish_lifecycle(ProcedureState.IDLE)

        if evt.msg_type == "RUN":
            fn_name, fn_args = evt.msg

            # special case: get init args from instance, check for method.
            # we may want to revisit whether init remains a special case
            if fn_name == "init":
                if not hasattr(self.user_module, "init"):
                    self.publish_lifecycle(ProcedureState.READY)
                    return
                fn_args = self.init_input

            self.log(
                logging.DEBUG,
                "Calling user function %s",
                repr(fn_args).replace("<ProcedureInput", fn_name)[:-1],
            )
            self.publish_lifecycle(ProcedureState.RUNNING)
            fn = getattr(self.user_module, fn_name)
            fn(*fn_args.args, **fn_args.kwargs)
            self.publish_lifecycle(ProcedureState.READY)

            # to be refined. indicates that script can not be rerun, thus allowing
            # the ScriptWorker to complete. other script might be rerun and go back
            # to idle
            if fn_name == "main":
                return StopIteration


@dataclasses.dataclass
class ArgCapture:
    fn: str
    fn_args: ProcedureInput
    time: float


@dataclasses.dataclass
class ProcedureSummary:
    """
    ProcedureSummary is a brief representation of a runtime Procedure. It
    captures essential information required to describe a Procedure and to
    distinguish it from other Procedures.
    """

    id: int  # pylint: disable=invalid-name
    script: ExecutableScript
    script_args: List[ArgCapture]
    history: ProcedureHistory
    state: ProcedureState


class ProcessManager:
    def __init__(self):
        self.ctx = mptools.MainContext()

        self._pid_counter = itertools.count(1)

        # mappings of Procs to various identifying metadata
        self.procedures: Dict[int, mptools.Proc] = {}
        self.states: Dict[int, ProcedureState] = {}
        self.script_args: Dict[int, List[ArgCapture]] = {}
        self.scripts: Dict[int, ExecutableScript] = {}

        # message boxes for manager to each script worker
        self.script_queues: Dict[int, mptools.MPQueue] = {}
        self.history: Dict[int, ProcedureHistory] = {}

        self._scan_id = multiprocessing.Value("i", 1)

        self._state_updating = threading.Lock()
        status_update_thread = threading.Thread(
            target=self.status_updater, name="StatusUpdate"
        )
        status_update_thread.start()

    def _summarise(self, pid: int) -> ProcedureSummary:
        state = self.states[pid]
        script = self.scripts[pid]
        # deepcopy to prevent returned copies being modified
        script_args = copy.deepcopy(self.script_args[pid])
        history = copy.deepcopy(self.history[pid])
        return ProcedureSummary(
            id=pid, script=script, script_args=script_args, history=history, state=state
        )

    def summarise(self, pids: Optional[List[int]] = None) -> List[ProcedureSummary]:
        """
        Return ProcedureSummary objects for Procedures with the requested IDs.

        This method accepts an optional list of integers, representing the
        Procedure IDs to summarise. If the pids is left undefined,
        ProcedureSummary objects for all current Procedures will be returned.

        :param pids: optional list of Procedure IDs to summarise.
        :return: list of ProcedureSummary objects
        """
        # freeze state to prevent mutation from events
        with self._state_updating:
            all_pids = self.states.keys()
            if pids is None:
                pids = all_pids

            missing_pids = {p for p in pids if p not in all_pids}
            if missing_pids:
                raise ValueError(f"Process IDs not found: {missing_pids}")

            return [self._summarise(pid) for pid in pids]

    @property
    def running(self) -> Optional[mptools.Proc]:
        running_pids = [
            pid for pid, state in self.states.items() if state == ProcedureState.RUNNING
        ]
        if not running_pids:
            return None
        assert len(running_pids) == 1, f"Multiple Procs running: {running_pids}"
        return self.procedures[running_pids[0]]

    def create(self, script: ExecutableScript, *, init_args: ProcedureInput) -> int:
        """
        Create a new Procedure that will, when executed, run the target Python
        script.

        Objects that can only be shared through inheritance, such as multiprocessing
        object, can be shared by providing them as init_args here. These arguments will
        be provided to the init function in the user script, where present.

        :param script: script URI, e.g. 'file://myscript.py'
        :param init_args: script initialisation arguments
        :return:
        """
        pid = next(self._pid_counter)
        LOGGER.debug("Creating ScriptWorker #%s for %s", pid, script)

        now = time.time()
        self.scripts[pid] = script
        self.states[pid] = ProcedureState.CREATING
        self.history[pid] = ProcedureHistory([(ProcedureState.CREATING, now)])
        self.script_args[pid] = [ArgCapture(fn="init", fn_args=init_args, time=now)]

        # msg box for messages from manager to child, like 'run main function'
        work_q = self.ctx.MPQueue()
        self.script_queues[pid] = work_q

        # prime the work queue with an initial message instructing it to load the child script
        msg_src = self.__class__.__name__
        load_msg = EventMessage(msg_src=msg_src, msg_type="LOAD", msg=script)
        work_q.safe_put(load_msg)
        # ... and also to execute init
        init_msg = EventMessage(msg_src=msg_src, msg_type="RUN", msg=("init", None))
        work_q.safe_put(init_msg)

        # Runtime error will be raised if Proc creation fails
        # TODO close and delete work_q, etc. on failure?
        procedure = self.ctx.Proc(
            str(pid),
            ScriptWorker,
            work_q,
            *init_args.args,
            scan_counter=self._scan_id,
            **init_args.kwargs,
        )

        # Proc creation was successful. Continue.
        self.procedures[pid] = procedure

        self._prune_old_state()

        return pid

    def _prune_old_state(self):
        """
        Remove the state associated with the oldest deletable Procedures so
        that the state history remains below the history limit
        HISTORY_MAX_LENGTH.

        Note that we inspect the states dict. The entries for individual
        processes are created and updated in a separate thread.

        TODO: maintenance could also be done in the status update thread?
        """
        # Delete oldest deletable procedure if procedure limit reached
        deletable_states = [
            ProcedureState.COMPLETED,
            ProcedureState.FAILED,
            ProcedureState.STOPPED,
            ProcedureState.UNKNOWN,
        ]

        with self._state_updating:
            if len(self.states) > HISTORY_MAX_LENGTH:
                lower_bound = len(self.states) - HISTORY_MAX_LENGTH
                pids_to_consider = list(self.states.keys())[:lower_bound]
                to_delete = {
                    old_pid
                    for old_pid in pids_to_consider
                    if self.states.get(old_pid, None) in deletable_states
                }

                for old_pid in to_delete:
                    self.ctx.log(
                        logging.DEBUG,
                        "Deleting state for %s PID #%s",
                        self.states[old_pid].name,
                        old_pid,
                    )
                    del self.states[old_pid]
                    del self.history[old_pid]
                    del self.script_args[old_pid]
                    del self.scripts[old_pid]

    # TODO make this function an instance of threading.Thread so that update_history
    # and cleanup can be methods on that class?
    def status_updater(self):
        deletable_states = [
            ProcedureState.COMPLETED,
            ProcedureState.FAILED,
            ProcedureState.STOPPED,
            ProcedureState.UNKNOWN,
        ]

        def update_history(event: EventMessage, new_state: ProcedureState):
            msg_time: time.time = event.id
            pid = int(event.msg_src)
            self.states[pid] = new_state
            self.history[pid].process_states.append((new_state, msg_time))

        def cleanup(event: EventMessage, new_state: ProcedureState):
            # clean up mptools resources
            if new_state in deletable_states:
                pid = int(event.msg_src)
                q = self.script_queues[pid]
                del self.script_queues[pid]
                self.ctx.queues.remove(q)
                q.safe_close()
                del self.procedures[pid]

        # intended to run in a background thread, updating Proc lifecycle state as events are received
        while not self.ctx.shutdown_event.is_set():
            event: EventMessage = self.ctx.event_queue.safe_get()
            if not event:
                continue

            self.ctx.log(
                logging.DEBUG,
                "Handling %s %s event: %s",
                event.msg_src,
                event.msg_type,
                event.msg,
            )

            if event.msg_type == "LIFECYCLE":
                new_state = event.msg
                with self._state_updating:
                    update_history(event, new_state)
                    cleanup(event, new_state)

            elif event.msg_type == "FATAL":
                self.ctx.log(logging.INFO, f"Fatal Event received: {event.msg}")
                pid = int(event.msg_src)
                with self._state_updating:
                    update_history(event, ProcedureState.FAILED)
                    self.history[pid].stacktrace = event.msg
                    cleanup(event, ProcedureState.FAILED)

            elif event.msg_type == "END":
                self.ctx.log(logging.INFO, f"Shutdown Event received: {event.msg}")
                break

            else:
                self.ctx.log(logging.ERROR, f"Unhandled event: {event}")

    def run(self, process_id: int, *, call: str, run_args: ProcedureInput) -> None:
        """
        Run a prepared Procedure.

        This starts execution of the script prepared by a previous create()
        call.

        :param process_id: ID of Procedure to execute
        :param call: name of function to call
        :param run_args: late-binding arguments to provide to the script
        :return:
        """
        if process_id not in self.states:
            raise ValueError(f"PID #{process_id} not found")

        if self.states[process_id] != ProcedureState.READY:
            raise ValueError(
                f"PID #{process_id} unrunnable in state {self.states[process_id]}"
            )

        running_pid = [
            (pid, state)
            for pid, state in self.states.items()
            if state == ProcedureState.RUNNING
        ]
        if running_pid:
            pid, state = running_pid[0]
            raise ValueError(f"Cannot start PID {process_id}: PID #{pid} is {state}")

        msg = EventMessage(
            msg_src=self.__class__.__name__, msg_type="RUN", msg=(call, run_args)
        )
        LOGGER.debug("Sending 'run %s' message to PID %d", call, process_id)
        msg_was_sent = self.script_queues[process_id].safe_put(msg)
        if not msg_was_sent:
            raise ValueError(f"Could not send start message to process {process_id}")

        self.script_args[process_id].append(
            ArgCapture(fn=call, fn_args=run_args, time=time.time())
        )

    def stop(self, process_id: int) -> None:
        """
        Stop a running Procedure.

        This stops execution of a currently running script.

        :param process_id: ID of Procedure to stop
        :return:
        """
        try:
            procedure = self.procedures[process_id]
            state = self.states[process_id]
        except KeyError as exc:
            raise ValueError(f"Process {process_id} not found") from exc

        stoppable_states = [
            ProcedureState.IDLE,
            ProcedureState.READY,
            ProcedureState.RUNNING,
            ProcedureState.LOADING,
        ]
        if state not in stoppable_states:
            raise ValueError(f"Cannot stop PID {process_id} with state {state.name}")

        if procedure.proc.is_alive():
            LOGGER.debug("Stopping Procedure %d", process_id)
            terminated = procedure.terminate(max_retries=3, timeout=0.1)
            final_state = (
                ProcedureState.STOPPED if terminated else ProcedureState.UNKNOWN
            )
            msg = EventMessage(
                msg_src=procedure.proc.name, msg_type="LIFECYCLE", msg=final_state
            )
            self.ctx.event_queue.safe_put(msg)

            # join any potentially zombie process, allowing it to clean up
            multiprocessing.active_children()

    def shutdown(self):
        # TODO: Find a better way to exit the PM MainContext
        self.ctx.__exit__(None, None, None)


class ModuleFactory:
    """
    Factory class used to return Python Module instances from a variety of
    storage back-ends.
    """

    @staticmethod
    def get_module(script: ExecutableScript):
        """
        Load Python code from storage, returning an executable Python module.

        :param script: Script object describing the script to load
        :return: Python module
        """
        if isinstance(script, FileSystemScript):
            loader = ModuleFactory._load_module_from_file
            return loader(script.script_uri)
        if isinstance(script, GitScript):
            # assumes git project has been cloned at this point
            # TODO will script_uri need to be modified to point to cloned directory?
            raise NotImplementedError
            # loader = ModuleFactory._load_module_from_file
            # return loader(script.script_uri)

        raise ValueError(f"Script type not handled: {script.__class__.__name__}")

    @staticmethod
    def _load_module_from_file(script_uri: str) -> types.ModuleType:
        """
        Load Python module from file storage. This module handles file://
        and git:// URIs.

        :param script_uri: URI of script to load.
        :return: Python module
        """
        # remove prefix
        if "git" in script_uri:
            path = script_uri[6:]
        else:
            path = script_uri[7:]
        loader = importlib.machinery.SourceFileLoader("user_module", path)
        user_module = types.ModuleType(loader.name)
        loader.exec_module(user_module)
        return user_module<|MERGE_RESOLUTION|>--- conflicted
+++ resolved
@@ -83,17 +83,9 @@
     located in git repositories.
     """
 
-<<<<<<< HEAD
-    git_repo: Optional[str] = "git://gitlab.com/ska-telescope/ska-oso-scripting.git"
+    git_repo: Optional[str] = "https://gitlab.com/ska-telescope/ska-oso-scripting.git"
     git_branch: Optional[str] = "master"
     git_commit: Optional[str] = None
-=======
-    git_repo: typing.Optional[
-        str
-    ] = "https://gitlab.com/ska-telescope/ska-oso-scripting.git"
-    git_branch: typing.Optional[str] = "master"
-    git_commit: typing.Optional[str] = None
->>>>>>> c92ecb69
 
 
 @dataclasses.dataclass
