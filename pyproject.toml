[tool.poetry]
name = "ska-oso-oet"
<<<<<<< HEAD
version = "6.4.1"
=======
version = "6.5.0rc1"
>>>>>>> 2b1e0ecb
description = "SKA Observation Execution Tool"
authors = ["Team Buttons"]
license = "BSD-3-Clause"
readme = "README.md"
repository = "https://github.com/ska-telescope/oso/ska-oso-oet"
documentation = "https://developer.skao.int/projects/ska-oso-oet/en/latest/index.html"
keywords = ["SKA OSO"]
packages = [
    { include = "ska_oso_oet", from = "src" }
]
include = [
    "src/ska_oso_oet/ska_oso_oet.ini",
    { path = 'tests' }
]
classifiers = [
    'Development Status :: 2 - Pre-Alpha',
    'Intended Audience :: Developers',
    'License :: OSI Approved :: BSD License',
    'Natural Language :: English',
    'Programming Language :: Python :: 3',
    'Programming Language :: Python :: 3.10',
]

[[tool.poetry.source]]
name = 'ska-nexus'
url = 'https://artefact.skao.int/repository/pypi-internal/simple'
priority = 'supplemental'

[[tool.poetry.source]]
name = 'PyPI'
priority = 'primary'

# Uncomment this and the dependency below to use an unreleased ODA version
#[[tool.poetry.source]]
#name = "gitlab-ska-db-oda"
#url = "https://gitlab.com/api/v4/projects/27507143/packages/pypi/simple"

[tool.poetry.dependencies]
python = "^3.10"
Flask = "~2.2"
jsonpickle = "^2.2.0"
PyPubSub = "^4.0.3"
requests = "^2.28.1"
ska-ser-logging = "^0.4.1"
ska-ser-skuid = "^3.3.3"
tblib = "^1.7.0"
GitPython = "^3.1.27"
waitress = "^2.1.2"
# The OET depends on the PDM as we need access to SBD activities, etc., but the
# data model is evolving so fast moving that we don't want to pin to a specific
# version. The best compromise for compatibility with ska-oso-scripting, which
# also depends on the OET and ODA, is implicitly depend on whatever version of
# the PDM is pulled in by the ODA.
#ska-db-oda = { version="5.3.3+dev.cea0b078b", source="gitlab-ska-db-oda" }
connexion = {extras = ["swagger-ui"], version = "^2.14.2"}
# Having to pin some more versions that cause an issue with the default environment. Should be able
# to remove once the OET <-> scripting circular dependency is broken
prance = {version = "^23.6.21.0", extras = ["osv"]}
jsonschema = "4.17.3"
# NOTE: When updating ODA version, also update the ODA chart version in
# charts/ska-oso-oet-umbrella/Chart.yaml
ska-db-oda = "^7.1.1"

[tool.poetry.group.dev.dependencies]
black = "^22.8.0"
coverage = "^6.5.0"
flake8 = "^6.0.0"
isort = "^5.12.0"
mock = "^4.0.3"
pylint = "^2.15.3"
pylint-junit = "^0.3.2"
pytest = "^7.1.3"
pytest-bdd = "^6.0.1"
pytest-cov = "^4.0.0"
pytest-env = "^0.6.2"
pytest-json-report = "^1.5.0"
pytest-mock = "^3.9.0"
requests-mock = "^1.10.0"
ska-oso-oet-client = "^1.1.0"

[tool.poetry.group.docs]
optional = true

[tool.poetry.group.docs.dependencies]
sphinxcontrib-openapi = "^0.8.4"
ska-ser-sphinx-theme = "^0.1.3"
recommonmark = "^0.7.1"
# required to resolve the following import issue:
# Could not import extension sphinxcontrib.openapi (exception: cannot import name 'error_string' from 'docutils.io'
mistune = "^2"

[tool.poetry.scripts]
oet = "ska_oso_oet_client.main:main"

[tool.pytest.ini_options]
log_cli_level = "DEBUG"
log_cli_format = "%(asctime)s.%(msecs)03dZ|%(levelname)s|%(threadName)s|%(funcName)s|%(filename)s#%(lineno)d||%(message)s"
log_cli_date_format = "%Y-%m-%dT%H:%M:%S"
log_file = "pytest-logs.txt"
log_file_format = "%(asctime)s.%(msecs)03dZ|%(levelname)s|%(threadName)s|%(funcName)s|%(filename)s#%(lineno)d||%(message)s"
log_file_level = "DEBUG"
env = [
    "D:ODA_URL = http://ska-db-oda-rest-test:5000/ska-oso-oet/oda/api/v3"
]

[tool.coverage.run]
parallel = true
branch = true
data_file = ".coverage/.coverage"

[tool.black]
line-length = 88
preview = true
target-version = ['py310']
include = '\.pyi?$'
exclude = '''
(
  /(
      \.eggs         # exclude a few common directories in the
    | \.git          # root of the project
    | \.hg
    | \.mypy_cache
    | \.tox
    | \.venv
    | _build
    | buck-out
    | build
    | dist
  )/
  | foo.py           # also separately exclude a file named foo.py in
                     # the root of the project
)
'''

[tool.isort]
profile = "black"
line_length = 88

[build-system]
requires = ["poetry-core>=1.0.0"]
build-backend = "poetry.core.masonry.api"<|MERGE_RESOLUTION|>--- conflicted
+++ resolved
@@ -1,10 +1,6 @@
 [tool.poetry]
 name = "ska-oso-oet"
-<<<<<<< HEAD
-version = "6.4.1"
-=======
 version = "6.5.0rc1"
->>>>>>> 2b1e0ecb
 description = "SKA Observation Execution Tool"
 authors = ["Team Buttons"]
 license = "BSD-3-Clause"
