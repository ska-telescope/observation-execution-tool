--- conflicted
+++ resolved
@@ -367,10 +367,7 @@
     fire.Fire(RestClientUI)
 
 
-<<<<<<< HEAD
-=======
 # This statement is included so that we can run this module and test the REST
 # client directly without installing the OET project
->>>>>>> 60490900
 if __name__ == '__main__':
     main()