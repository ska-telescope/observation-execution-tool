--- conflicted
+++ resolved
@@ -6,11 +6,8 @@
 """
 import collections
 from typing import Optional, List
-<<<<<<< HEAD
+
 from datetime import timedelta
-=======
-
->>>>>>> 9f0a8908
 import operator
 from astropy.coordinates import SkyCoord
 
@@ -236,8 +233,6 @@
         return '<DishAllocation(dishes={})>'.format(dishes_repr)
 
 
-<<<<<<< HEAD
-=======
 class SKAMid:
     """
     SKAMid represents the SKA Mid telescope.
@@ -315,7 +310,6 @@
         return self.receiver_band == other.receiver_band
 
 
->>>>>>> 9f0a8908
 class SubArray:
     """
     SubArray represents an SKA telescope sub-array.
@@ -382,10 +376,17 @@
             deallocated = observingtasks.deallocate_resources(self, resources=resources)
         return deallocated
 
-<<<<<<< HEAD
+    def configure(self, subarray_config: SubArrayConfiguration):
+        """
+        Configure subarray from the configuration parameters
+        :param subarray_config:
+        :return:
+        """
+        observingtasks.configure(self, subarray_config)
+
     def scan(self, scan_duration: timedelta):
         """
-        Start a scan using a Scan duration definied by the user.
+        Start a scan using a Scan duration defined by the user.
 
         :param scan_duration: timestamp the duration of the scan
         :return: the result of the scan
@@ -393,43 +394,6 @@
         """
         rsp = observingtasks.scan(self, scan_duration)
         return rsp
-
-class SKAMid:
-    """
-    SKAMid represents the SKA Mid telescope.
-    Operations on an SKAMid object affect the whole telescope.
-    """
-
-    def __init__(self):
-        pass
-
-    def __repr__(self):
-        return '<SKAMid>'
-
-    def start_up(self):
-        """
-        Power up all telescope devices.
-        """
-        observingtasks.telescope_start_up(self)
-
-    def standby(self):
-        """
-        Instruct telescope hardware to power down to standby mode.
-        """
-        observingtasks.telescope_standby(self)
-
-    def configure(self, configuration):
-        observingtasks.configure(self, configuration)
-=======
-    def configure(self, subarray_config: SubArrayConfiguration):
-        """
-        Configure subarray from the configuration parameters
-        :param subarray_config:
-        :return:
-        """
-        observingtasks.configure(self, subarray_config)
->>>>>>> 9f0a8908
-
 
 # this import needs to be here, at the end of the file, to work around a
 # circular import. This is just a temporary measure; if we introduce command
