"""
The observingtasks module contains code that controls SKA Tango devices,
translating from the Tango-free 'science domain' objects to the Tango-required
control system domain.

This module is intended to be maintained by someone familiar with Tango and
the API of the devices they are controlling.
"""
from typing import Optional
from datetime import timedelta
import marshmallow
import ska.cdm as cdm
import ska.cdm.messages.central_node as cn
import ska.cdm.messages.subarray_node as sn

from . import domain
from .command import Command, TangoExecutor, Attribute



class TangoRegistry:  # pylint: disable=too-few-public-methods
    """
    Registry used to look up Tango FQDNs.

    This is a simple class used to decouple TangoExecutor from Tango FQDNs.
    At some point, this class could change to do something more complicated,
    e.g., perform databaseds lookups, or perhaps the FQDNs might be specified
    on the domain classes, but for now a simple dict look-up is sufficient.
    """

    def __init__(self):
        self._fqdns = {
            domain.SKAMid: 'ska_mid/tm_central/central_node',
            domain.SubArray: 'ska_mid/tm_central/subarray_node'
        }

    def get_central_node(self, domain_object):
        """
        Get the FQDN of the CentralNode appropriate to the object.
        """
        return self._fqdns[domain_object.__class__]

    def get_subarray_node(self, domain_object):
        """
        Get the FQDN of the Subarray appropriate to the object.
        """
        return '{}/{}'.format(self._fqdns[domain_object.__class__], domain_object.id)


# Used as a singleton to look up Tango device FQDNs
TANGO_REGISTRY = TangoRegistry()

# Used a a singleton to execute Tango commands. The object is kept as a
# module attribute so that tests can mock the executor's 'execute()'
# function.
EXECUTOR = TangoExecutor()


def get_attribute(subarray: domain.SubArray, attribute: str) -> Attribute:
    """
    Return an Attribute that, when passed to a TangoExecutor, would read the
    attribute value.

    :param subarray: the sub-array to allocate resources to
    :param attribute: name of attribute
    :return: a prepared OET Command
    """
    subarray_fqdn = TANGO_REGISTRY.get_subarray_node(subarray)
    return Attribute(subarray_fqdn, attribute)


def read_attribute(subarray: domain.SubArray, attribute: str) -> str:
    """
    Read an attribute of a SubArrayNode device

    :param subarray: the sub-array to query
    :param attribute: attribute name
    :return: the attribute value
    """
    attribute = get_attribute(subarray, attribute)
    response = EXECUTOR.read(attribute)
    return response


def convert_assign_resources_response(response: str) -> domain.ResourceAllocation:
    """
    Convert the Tango response from CentralNode.AssignResources() to an OET
    domain.ResourceAllocation containing the successfully allocated resources.

    :param response: the device response
    :return: the successfully allocated ResourceAllocation
    """
    response_cls = cn.AssignResourcesResponse
    try:
        unmarshalled = cdm.CODEC.loads(response_cls, response)
    except marshmallow.ValidationError:
        allocated_dishes = []
    else:
        allocated_dishes = [domain.Dish(i) for i in unmarshalled.dish.receptor_ids]
    return domain.ResourceAllocation(dishes=allocated_dishes)


def get_dish_resource_ids(allocation: domain.DishAllocation) -> list:
    """
    Convert a DishAllocation to a list of string receptor IDs suitable for
    use in a CentralNode AssignResources or ReleaseResources command.

    :param allocation: dish allocation to convert
    :return: list that can be converted to JSON
    """
    return ['{:0>4}'.format(dish.id) for dish in allocation]


def get_telescope_start_up_command(telescope: domain.SKAMid) -> Command:
    """
    Return an OET Command that, when passed to a TangoExecutor, would call
    CentralNode.StartUpTelescope().

    :param telescope: the SKA telescope to control
    :return: the OET Command
    """
    central_node_fqdn = TANGO_REGISTRY.get_central_node(telescope)
    return Command(central_node_fqdn, 'StartUpTelescope')


def get_telescope_standby_command(telescope: domain.SKAMid) -> Command:
    """
    Return an OET Command that, when passed to a TangoExecutor, would call
    CentralNode.StandByTelescope().

    :param telescope: the SKA telescope to control
    :return: the OET Command
    """
    central_node_fqdn = TANGO_REGISTRY.get_central_node(telescope)
    return Command(central_node_fqdn, 'StandByTelescope')


def get_allocate_resources_request(
        subarray: domain.SubArray,
        resources: domain.ResourceAllocation) -> cn.AssignResourcesRequest:
    """
    Return the JSON string that, when passed as argument to
    CentralNode.AssignResources, would allocate resources to a sub-array.

    :param subarray: the sub-array to allocate resources to
    :param resources: the resources to allocate
    :return: CDM request for CentralNode.AssignResources
    """
    receptor_ids = get_dish_resource_ids(resources.dishes)
    dish_allocation = cn.DishAllocation(receptor_ids=receptor_ids)
    request = cn.AssignResourcesRequest(subarray_id=subarray.id,
                                        dish_allocation=dish_allocation)
    return request


def get_allocate_resources_command(subarray: domain.SubArray,
                                   resources: domain.ResourceAllocation) -> Command:
    """
    Return an OET Command that, when passed to a TangoExecutor, would allocate
    resources from a sub-array.

    :param subarray: the sub-array to control
    :param resources: the set of resources to allocate
    :return:
    """
    central_node_fqdn = TANGO_REGISTRY.get_central_node(subarray)
    request = get_allocate_resources_request(subarray, resources)
    request_json = cdm.CODEC.dumps(request)
    return Command(central_node_fqdn, 'AssignResources', request_json)


def get_release_resources_request(
        subarray: domain.SubArray,
        release_all: bool,
        resources: Optional[domain.ResourceAllocation] = None) -> cn.ReleaseResourcesRequest:
    """
    Return an argument for a CentralNode.ReleaseResources command.

    :param subarray: the sub-array to control
    :param release_all: True to release all resources, False to release just
        the resources specified in the resources argument
    :param resources: the set of resources to release. Only required if
        release_all is False
    :return: a CDM request object for CentralNode.ReleaseResources
    """

    if release_all is True:
        return cn.ReleaseResourcesRequest(subarray_id=subarray.id, release_all=True)

    # Not releasing all resources so must get args for specific resources to
    # release
    receptor_ids = get_dish_resource_ids(resources.dishes)
    dish_allocation = cn.assign_resources.DishAllocation(receptor_ids=receptor_ids)

    return cn.ReleaseResourcesRequest(subarray_id=subarray.id,
                                      dish_allocation=dish_allocation)


def get_release_resources_command(subarray: domain.SubArray,
                                  release_all,
                                  resources: Optional[domain.ResourceAllocation]) -> Command:
    """
    Return an OET Command that, when passed to a TangoExecutor, would release
    resources from a sub-array.

    :param subarray: the sub-array to control
    :param release_all: True to release all resources, False to release just
        the resources specified in the resources argument
    :param resources: the set of resources to release. Only required if
        release_all is False
    :return: OET Command to release sub-array resources
    """
    central_node_fqdn = TANGO_REGISTRY.get_central_node(subarray)
    request_obj = get_release_resources_request(subarray, release_all=release_all,
                                                resources=resources)
    request_json = cdm.CODEC.dumps(request_obj)
    return Command(central_node_fqdn, 'ReleaseResources', request_json)


def allocate_resources(subarray: domain.SubArray,
                       resources: domain.ResourceAllocation) -> domain.ResourceAllocation:
    """
    Allocate resources to a sub-array.

    :param subarray: the sub-array to control
    :param resources: the resources to allocate to the sub-array
    :return: the resources that were successfully allocated to the sub-array
    """
    command = get_allocate_resources_command(subarray, resources)
    # requires variable annotations in Python > 3.5
    # response: List[int] = EXECUTOR.execute(command)
    response = EXECUTOR.execute(command)
    allocated = convert_assign_resources_response(response)
    subarray.resources += allocated
    return allocated


def deallocate_resources(subarray: domain.SubArray,
                         release_all: bool = False,
                         resources: domain.ResourceAllocation = None):
    """
    De-allocate sub-array resources.

    :param subarray: the sub-array to control
    :param release_all: True to release all sub-array resources, False to
        release just those resources specified in the resources argument
    :param resources: the set of sub-array resources to release. Only required
        if release_all is False
    :return: the resources that were released
    """
    if not isinstance(release_all, bool):
        raise ValueError('release_all must be a boolean')
    if release_all is False and resources is None:
        raise ValueError('Either release_all or resources must be defined')
    command = get_release_resources_command(subarray, release_all, resources)
    EXECUTOR.execute(command)
    if release_all:
        resources = subarray.resources
    released = domain.ResourceAllocation(dishes=resources.dishes)
    subarray.resources -= released
    return released


<<<<<<< HEAD
def get_configure_subarray_command(subarray: SubArray, config) -> Command:
    subarray_node_fqdn = TANGO_REGISTRY.get_subarray_node(subarray)
    request = subarray_node.ConfigureRequest(config.pointing, config.dish)
=======
def get_configure_subarray_request(pointing_config: domain.PointingConfiguration,
                                   dish_config: domain.DishConfiguration) -> sn.ConfigureRequest:
    """
    Return the JSON string that, when passed as an argument to
    SubarrayNode.Configure, would configure the sub-array.

    :param pointing_config: desired sub-array pointing configuration
    :param dish_config: desired sub-array dish configuration
    :return: a CDM request object for SubArrayNode.Configure
    """
    coord = pointing_config.coord
    cdm_target = sn.Target(coord.ra.value,
                           coord.dec.value,
                           frame=coord.frame.name,
                           unit=coord.ra.unit.name)
    cdm_pointing_config = sn.PointingConfiguration(cdm_target)

    cdm_receiver_band = sn.ReceiverBand(dish_config.receiver_band)
    cdm_dish_config = sn.DishConfiguration(receiver_band=cdm_receiver_band)

    return sn.ConfigureRequest(cdm_pointing_config, cdm_dish_config)


def get_configure_subarray_command(subarray: domain.SubArray,
                                   subarray_config: domain.SubArrayConfiguration) -> Command:
    """
    Return an OET Command that, when passed to a TangoExecutor, would configure a sub-array.
>>>>>>> 9f0a8908

    :param subarray: the SubArray to configure
    :param subarray_config: the sub-array configuration to set
    :return: OET Command to configure the sub-array as requested
    """
    subarray_node_fqdn = TANGO_REGISTRY.get_subarray_node(subarray)
    request = get_configure_subarray_request(subarray_config.pointing_config,
                                             subarray_config.dish_config)
    request_json = cdm.CODEC.dumps(request)
    return Command(subarray_node_fqdn, 'Configure', request_json)


def read_subarray_obstate(subarray: domain.SubArray):
    """
    Read the value of obsState on a TMC SubArrayNode device.

    :param subarray: the SubArray to query
    :return: value of obsState
    """
    return read_attribute(subarray, 'obsState')


<<<<<<< HEAD
def configure(subarray: SubArray, config):
    command = get_configure_subarray_command(subarray, config)
=======
def configure(subarray: domain.SubArray, subarray_config: domain.SubArrayConfiguration):
    """
    configure command called from domain class to configure subarray

    :param subarray:
    :param subarray_config:
    :return:
    """
    command = get_configure_subarray_command(subarray, subarray_config)
>>>>>>> 9f0a8908
    # Python convention is to label unused variables as _
    _ = EXECUTOR.execute(command)

    while read_subarray_obstate(subarray) != 'READY':
        pass


def telescope_start_up(telescope: domain.SKAMid):
    """
    Start up the telescope.

    This command powers up Dishes that are currently in standby.

    :param telescope: the telescope to control
    :return:
    """
    command = get_telescope_start_up_command(telescope)
    EXECUTOR.execute(command)


def telescope_standby(telescope: domain.SKAMid):
    """
    Instruct telescope devices to switch to STANDBY mode.

    :param telescope: the telescope to control
    :return:
    """
    command = get_telescope_standby_command(telescope)
    EXECUTOR.execute(command)


def get_scan_command(subarray: SubArray, scan_json: str) -> Command:
    """
    Return an OET Command that, when passed to a TangoExecutor, would start a scan.
    :param subarray: the sub-array to start the scan to
    :param scan_json: json that contains scan information
    :return: a prepared OET Command
    """
    central_node_fqdn = TANGO_REGISTRY.get_central_node(subarray)
    return Command(central_node_fqdn, 'Scan', scan_json)


def scan(subarray: SubArray, scan_duration: timedelta) -> str:
    """
    Convert the request in a JSON using CDM library, get the scan command
    and execute the command received
    :param subarray: the sub-array to control
    :param scan_duration: the timedelta that defines the scan time to the sub-array
    :return: the reponse from sending the command to configure sub-array
    """

    scan_request = subarray_node.ScanRequest(scan_duration)
    scan_json = cdm.schemas.ScanRequestSchema()
    result = scan_json.dumps(scan_request)

    command = get_scan_command(subarray, result)

    response = EXECUTOR.execute(command)
    return response<|MERGE_RESOLUTION|>--- conflicted
+++ resolved
@@ -15,7 +15,6 @@
 
 from . import domain
 from .command import Command, TangoExecutor, Attribute
-
 
 
 class TangoRegistry:  # pylint: disable=too-few-public-methods
@@ -261,11 +260,6 @@
     return released
 
 
-<<<<<<< HEAD
-def get_configure_subarray_command(subarray: SubArray, config) -> Command:
-    subarray_node_fqdn = TANGO_REGISTRY.get_subarray_node(subarray)
-    request = subarray_node.ConfigureRequest(config.pointing, config.dish)
-=======
 def get_configure_subarray_request(pointing_config: domain.PointingConfiguration,
                                    dish_config: domain.DishConfiguration) -> sn.ConfigureRequest:
     """
@@ -293,7 +287,6 @@
                                    subarray_config: domain.SubArrayConfiguration) -> Command:
     """
     Return an OET Command that, when passed to a TangoExecutor, would configure a sub-array.
->>>>>>> 9f0a8908
 
     :param subarray: the SubArray to configure
     :param subarray_config: the sub-array configuration to set
@@ -316,10 +309,6 @@
     return read_attribute(subarray, 'obsState')
 
 
-<<<<<<< HEAD
-def configure(subarray: SubArray, config):
-    command = get_configure_subarray_command(subarray, config)
-=======
 def configure(subarray: domain.SubArray, subarray_config: domain.SubArrayConfiguration):
     """
     configure command called from domain class to configure subarray
@@ -329,7 +318,6 @@
     :return:
     """
     command = get_configure_subarray_command(subarray, subarray_config)
->>>>>>> 9f0a8908
     # Python convention is to label unused variables as _
     _ = EXECUTOR.execute(command)
 
@@ -361,7 +349,7 @@
     EXECUTOR.execute(command)
 
 
-def get_scan_command(subarray: SubArray, scan_json: str) -> Command:
+def get_scan_command(subarray: domain.SubArray, scan_json: str) -> Command:
     """
     Return an OET Command that, when passed to a TangoExecutor, would start a scan.
     :param subarray: the sub-array to start the scan to
@@ -372,7 +360,7 @@
     return Command(central_node_fqdn, 'Scan', scan_json)
 
 
-def scan(subarray: SubArray, scan_duration: timedelta) -> str:
+def scan(subarray: domain.SubArray, scan_duration: timedelta) -> str:
     """
     Convert the request in a JSON using CDM library, get the scan command
     and execute the command received
@@ -381,7 +369,7 @@
     :return: the reponse from sending the command to configure sub-array
     """
 
-    scan_request = subarray_node.ScanRequest(scan_duration)
+    scan_request = sn.ScanRequest(scan_duration)
     scan_json = cdm.schemas.ScanRequestSchema()
     result = scan_json.dumps(scan_request)
 
