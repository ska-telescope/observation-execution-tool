--- conflicted
+++ resolved
@@ -767,8 +767,6 @@
     subarray_node_fqdn = TANGO_REGISTRY.get_subarray_node(subarray)
     return Command(subarray_node_fqdn, 'End')
 
-
-<<<<<<< HEAD
 def abort(subarray: domain.SubArray):
     """
     Send the 'abort' command to the SubArrayNode, halt the subarray
@@ -777,7 +775,29 @@
     """
 
     command = get_abort_command(subarray)
-=======
+    _ = EXECUTOR.execute(command)
+
+    state_response = wait_for_obsstate(
+        command.device,
+        target_state=ObsState.ABORTED,
+        error_states=[ObsState.FAULT]
+    )
+    if state_response.response_msg == WAIT_FOR_STATE_FAILURE_RESPONSE:
+        raise ObsStateError(state_response.final_state)
+
+
+def get_abort_command(subarray: domain.SubArray) -> Command:
+    """
+    Return an OET Command that, when passed to a TangoExecutor, would call
+    SubArrayNode.Abort().
+
+    :param subarray: the SubArray to control
+    :return: the OET Command
+    """
+    subarray_node_fqdn = TANGO_REGISTRY.get_subarray_node(subarray)
+    return Command(subarray_node_fqdn, 'Abort')
+
+
 def obsreset(subarray: domain.SubArray):
     """
     Send the 'ObsReset' command to the SubArrayNode, which resets
@@ -785,41 +805,24 @@
     :param subarray: the subarray to command
     """
     command = get_obsreset_command(subarray)
->>>>>>> 5e50fff8
     _ = EXECUTOR.execute(command)
 
     state_response = wait_for_obsstate(
         command.device,
-<<<<<<< HEAD
-        target_state=ObsState.ABORTED,
-        error_states=[ObsState.FAULT]
-=======
         target_state=ObsState.IDLE,
         error_states=[ObsState.FAULT, ObsState.ABORTING, ObsState.ABORTED]
->>>>>>> 5e50fff8
     )
     if state_response.response_msg == WAIT_FOR_STATE_FAILURE_RESPONSE:
         raise ObsStateError(state_response.final_state)
 
 
-<<<<<<< HEAD
-def get_abort_command(subarray: domain.SubArray) -> Command:
-    """
-    Return an OET Command that, when passed to a TangoExecutor, would call
-    SubArrayNode.Abort().
-=======
 def get_obsreset_command(subarray: domain.SubArray) -> Command:
     """
     Return an OET Command that, when passed to a TangoExecutor, would call
     SubArrayNode.ObsReset().
->>>>>>> 5e50fff8
 
     :param subarray: the SubArray to control
     :return: the OET Command
     """
     subarray_node_fqdn = TANGO_REGISTRY.get_subarray_node(subarray)
-<<<<<<< HEAD
-    return Command(subarray_node_fqdn, 'Abort')
-=======
-    return Command(subarray_node_fqdn, 'ObsReset')
->>>>>>> 5e50fff8
+    return Command(subarray_node_fqdn, 'ObsReset')