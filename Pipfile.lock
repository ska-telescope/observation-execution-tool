--- conflicted
+++ resolved
@@ -1,11 +1,7 @@
 {
     "_meta": {
         "hash": {
-<<<<<<< HEAD
-            "sha256": "1386a79948997d59f6282496643827543c99c59d02c3cf9a85892e95333d4466"
-=======
             "sha256": "e97d3f210d3343edddf48015cf0adf1eed3d926732069ce0eec60acee7709962"
->>>>>>> 9f0a8908
         },
         "pipfile-spec": 6,
         "requires": {
@@ -13,13 +9,13 @@
         },
         "sources": [
             {
-                "name": "pypi",
-                "url": "https://pypi.python.org/simple",
+                "name": "nexus",
+                "url": "https://nexus.engageska-portugal.pt/repository/pypi/simple",
                 "verify_ssl": true
             },
             {
-                "name": "nexus",
-                "url": "https://nexus.engageska-portugal.pt/repository/pypi/simple",
+                "name": "pypi",
+                "url": "https://pypi.python.org/simple",
                 "verify_ssl": true
             }
         ]
