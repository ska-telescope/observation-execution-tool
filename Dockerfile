--- conflicted
+++ resolved
@@ -32,11 +32,7 @@
 # default control scripts. This is done as root so that the default environment
 # is installed to system dist-packages.
 RUN python3 -m pip install \
-<<<<<<< HEAD
     --extra-index-url=https://artefact.skao.int/repository/pypi-all/simple ska-oso-scripting==6.0.1
-=======
-    --extra-index-url=https://artefact.skao.int/repository/pypi-all/simple ska-oso-scripting==4.5.3
->>>>>>> 3db1a7a9
 
 # install the client into the image so it can be used in the default k8s installation
 RUN pip install ska-oso-oet-client==0.1.0
