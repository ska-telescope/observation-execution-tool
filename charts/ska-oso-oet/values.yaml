--- conflicted
+++ resolved
@@ -9,15 +9,12 @@
 central_node: ska_mid/tm_central/central_node
 subarray: ska_mid/tm_subarray_node
 
-<<<<<<< HEAD
-=======
 # Location within the running OET application that static observing scripts
 # (including abort.py script used directly by OET) are stored. Set in the
 # Makefile as this value is required both at image build time as well as within
 # the OET runtime environment.
 scripts_location: ~
 
->>>>>>> 2b1e0ecb
 osd_validation_strictness: 2 # Set to 1 to disable OSD semantic validation
 
 global:
