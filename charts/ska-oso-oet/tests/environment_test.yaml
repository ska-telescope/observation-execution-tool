--- conflicted
+++ resolved
@@ -61,8 +61,6 @@
           value:
             http://ska-oso-oet-rest-RELEASE-NAME:5000/NAMESPACE/oet/api/v6
 
-<<<<<<< HEAD
-=======
   - it: should correctly set SCRIPTS_LOCATION environment variable
     documentIndex: 0
     set:
@@ -72,7 +70,6 @@
           path: data.SCRIPTS_LOCATION
           value: /scripts
 
->>>>>>> 2b1e0ecb
   - it: should correctly set VALIDATION_STRICTNESS environment variable
     documentIndex: 0
     set:
