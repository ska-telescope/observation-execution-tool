"""
Unit tests for the oet.procedure.domain module.
"""
import multiprocessing
from unittest.mock import MagicMock

import pytest

from oet.procedure.domain import Procedure, ProcedureInput, \
<<<<<<< HEAD
    ProcedureHistory, ProcedureState, ProcessManager
=======
    ProcedureHistory, ProcedureState, ProcessManager, PROCEDURE_QUEUE_MAX_LENGTH
>>>>>>> b25a4b83


@pytest.fixture
def script_path(tmpdir):
    """
    Pytest fixture to return a path to a script file
    """
    script_path = tmpdir.join("script.py")
    script_path.write("def main(*args, **kwargs):\n\tpass")
    return f'file://{str(script_path)}'


@pytest.fixture
def fail_script(tmpdir):
    """
    Pytest fixture to return a path to a script file
    """
    script_path = tmpdir.join("fail.py")
    script_path.write("""
def main(*args, **kwargs):
    raise Exception('oops!')
""")
    return f'file://{str(script_path)}'


@pytest.fixture
def abort_script(tmpdir):
    """
    Pytest fixture to return a path to a script file
    """
    script_path = tmpdir.join("abort.py")
    script_path.write("""
import time

def main(queue, procedure):
    time.sleep(2)
    queue.put(procedure.pid)
""")
    return f'file://{str(script_path)}'


@pytest.fixture
def script_with_queue_path(tmpdir):
    """
    Pytest fixture to return a path to a script with main() which takes
    a queue and procedure as arguments and adds procedure process ID to queue.
    """
    path = tmpdir.join("script_with_queue.py")

    path.write("""
def main(queue, procedure):
    queue.put(procedure.pid)
""")
    return f'file://{str(path)}'


@pytest.fixture
def script_that_increments_and_returns_scan_id(tmpdir):
    """
    Pytest fixture to return a path to a script with main() that increments
    the scan ID and adds the value to a queue.
    """
    path = tmpdir.join("script_for_scan_id.py")

    path.write("""
from oet.command import SCAN_ID_GENERATOR

def main(queue):
    queue.put(SCAN_ID_GENERATOR.next())
""")
    return f'file://{str(path)}'


@pytest.fixture
def procedure(script_path):
    """
    Pytest fixture to return a prepared Procedure
    """
    return Procedure(script_path, 1, 2, 3, kw1='a', kw2='b')


@pytest.fixture
def manager():
    """
    Pytest fixture to return a prepared ProcessManager
    """
    return ProcessManager()


@pytest.fixture
def process_cleanup(manager):
    """
    Pytest fixture for waiting for Procedure process to finish before
    moving to next test. Should be used in tests where manager.run()
    is called but wait_for_process_to_complete() is not called
    """
    yield
    if multiprocessing.active_children():
        wait_for_process_to_complete(manager)


def wait_for_process_to_complete(manager, timeout=1):
    """
    Wait for script execution to complete and process to finish
    """
    with manager.procedure_complete:
        manager.procedure_complete.wait(timeout)


def test_procedure_input_accepts_expected_constructor_values():
    """
    Verify that ProcedureInput arguments are slurped into positional and
    keyword/value attributes.
    """
    procedure_input = ProcedureInput(1, 2, 3, a=1, b=2)
    assert procedure_input.args == (1, 2, 3)
    assert procedure_input.kwargs == dict(a=1, b=2)


def test_procedure_input_eq_works_as_expected():
    """
    Verify ProcedureInput equality
    """
    pi1 = ProcedureInput(1, 2, 3, a=1, b=2)
    pi2 = ProcedureInput(1, 2, 3, a=1, b=2)
    pi3 = ProcedureInput(4, a=1)
    assert pi1 == pi2
    assert pi1 != pi3
    assert pi1 != object()


def test_procedure_history_default_values_are_as_expected():
    """
    Verify that ProcedureHistory default values are set as
    expected if not provided.
    """
    procedure_history = ProcedureHistory()
<<<<<<< HEAD
    assert not procedure_history.execution_error
    assert procedure_history.process_history == []
=======
    assert procedure_history.process_history == {}
>>>>>>> b25a4b83
    assert procedure_history.stacktrace is None


def test_procedure_history_eq_works_as_expected():
    """
    Verify ProcedureHistory equality
    """
    ph1 = ProcedureHistory()
    ph2 = ProcedureHistory()
<<<<<<< HEAD
    ph3 = ProcedureHistory(True, [(ProcedureState.CREATED, 1601053634.9669704)])
=======
    ph3 = ProcedureHistory([(ProcedureState.CREATED, 1601053634.9669704)])
>>>>>>> b25a4b83
    assert ph1 == ph2
    assert ph1 != ph3
    assert ph1 != object()


def test_id_of_a_new_procedure_is_none(procedure):
    """
    Verify that the ID of a new procedure is unset
    """
    assert procedure.id is None


def test_state_of_a_new_procedure_is_created(procedure):
    """
    Verify that the state of a new procedure is CREATED
    """
    assert procedure.state == ProcedureState.CREATED
<<<<<<< HEAD
=======


def test_creation_of_a_new_procedure_is_added_to_history(procedure):
    """
    Verify that the CREATED state and time are recorded in procedure's history
    """
    assert ProcedureState.CREATED in procedure.history.process_history
    assert isinstance(procedure.history.process_history[ProcedureState.CREATED], float)
>>>>>>> b25a4b83


def test_procedure_start_sets_state_to_running(procedure):
    """
    Verify that procedure state changes to RUNNING when run() is called
    """
    procedure.start()
    assert procedure.state == ProcedureState.RUNNING


def test_procedure_run_executes_user_script(script_with_queue_path):
    """
    Verify that user script executes when run() is called
    """
    procedure = Procedure(script_uri=script_with_queue_path)
    queue = multiprocessing.Queue()
    procedure.script_args['run'].args = [queue, procedure]
    procedure.run()
    assert queue.qsize() == 1
    assert queue.get() is None


def test_procedure_run_catches_and_stores_script_exception(fail_script):
    """
    Verify that run() catches an exception thrown in a script and places
    it in the stacktrace queue
    """
    procedure = Procedure(script_uri=fail_script)
    procedure.run()
    try:
        procedure.stacktrace_queue.get(timeout=1)
    except Exception:  # pylint: disable=broad-except
<<<<<<< HEAD
=======
        # test should not raise an exception, so fail if it does
>>>>>>> b25a4b83
        pytest.fail('Stacktrace not found in queue')


def test_procedure_start_executes_user_script_in_child_process(script_with_queue_path):
    """
    Verify that user script executes in a separate (child) process when run() is called
    """
    procedure = Procedure(script_uri=script_with_queue_path)
    queue = multiprocessing.Queue()
    procedure.script_args['run'].args = [queue, procedure]
    procedure.start()
    procedure.join()
    assert not queue.empty()
    assert queue.get() is not None


def test_runtime_arguments_are_passed_to_user_script(procedure):
    """
    Verify that arguments passed from procedure are accessible in the user script
    """
    run_args = ProcedureInput(5, 6, 7, kw3='c', kw4='d')
    procedure.script_args['run'] = run_args
    procedure.user_module = MagicMock()
    procedure.run()
    procedure.user_module.main.assert_called_with(5, 6, 7, kw3='c', kw4='d')


def test_procedure_start_raises_exception_on_a_running_procedure(procedure):
    """
    Verify that a RUNNING procedure can not be run again
    """
    procedure.start()
    with pytest.raises(Exception):
        procedure.start()


def test_procedure_init_stores_initial_arguments(procedure):
    """
    Verify that the procedure constructor arguments are captured and persisted
    on the procedure instance.
    """
    assert procedure.script_args['init'] == ProcedureInput(1, 2, 3, kw1='a', kw2='b')


def test_procedure_init_raises_exception_on_script_file_not_found():
    """
    Verify that FileNotFoundError is raised if script file does not exist
    """
    script_uri = 'file://abcbs'

    with pytest.raises(FileNotFoundError):
        _ = Procedure(script_uri=script_uri)


def test_procedure_terminate_sets_state_to_stopped(procedure):
    """
    Verify that procedure terminate changes to STOPPED
    when terminate() is called
    """
    procedure.start()
    procedure.terminate()
    assert procedure.state == ProcedureState.STOPPED


<<<<<<< HEAD
=======
def test_procedure_terminate_records_state_in_history(procedure):
    """
    Verify that procedure terminate records STOPPED state in the history
    """
    procedure.start()
    procedure.terminate()
    assert ProcedureState.CREATED in procedure.history.process_history
    assert isinstance(procedure.history.process_history[ProcedureState.CREATED], float)
    assert ProcedureState.STOPPED in procedure.history.process_history
    assert isinstance(procedure.history.process_history[ProcedureState.STOPPED], float)


>>>>>>> b25a4b83
def test_procedure_terminate_not_allowed_if_process_is_not_running(procedure):
    """
    Verify that procedure raises an exception if process to terminate
    is not in RUNNING state
    """
    with pytest.raises(Exception):
        procedure.terminate()


def test_no_procedures_running_on_a_new_process_manager(manager):
    """
    Verify that a new ProcessManager has no running procedure
    """
    assert manager.running is None


def test_no_procedures_stores_on_a_new_process_manager(manager):
    """
    Verify that a new ProcessManager has no procedures
    """
    assert not manager.procedures


def test_process_manager_create_sets_pid_of_new_procedure(manager, script_path):
    """
    Verify that procedures are assigned IDs on process creation
    """
    pid = manager.create(script_path, init_args=ProcedureInput())
    created = manager.procedures[pid]
    assert created.id == pid


def test_process_manager_create_adds_new_procedure(manager, script_path):
    """
    Verify that ProcessManager keeps references to the processes it creates
    """
    len_before = len(manager.procedures)
    manager.create(script_path, init_args=ProcedureInput())
    assert len(manager.procedures) == len_before + 1


def test_process_manager_create_removes_oldest_procedure_on_max_procedures(manager, script_path):
    """
    Verify that ProcessManager removes the oldest procedure when the maximum number of
    saved procedures is reached
    """
    manager.procedures.clear()
    max_procedures = PROCEDURE_QUEUE_MAX_LENGTH
    for _ in range(len(manager.procedures), max_procedures):
        manager.create(script_path, init_args=ProcedureInput())

    assert len(manager.procedures) == max_procedures
    assert 1 in manager.procedures

    # adding procedure should not increase the number of procedures
    # and should remove the oldest procedure (with ID 1)
    manager.create(script_path, init_args=ProcedureInput())

    assert len(manager.procedures) == max_procedures
    assert 1 not in manager.procedures


def test_process_manager_create_captures_initialisation_arguments(manager, script_path):
    """
    Verify that ProcessManager passes through initialisation arguments to
    the procedures it creates
    """
    expected = ProcedureInput(1, 2, 3, a=4, b=5)
    pid = manager.create(script_path, init_args=expected)
    created = manager.procedures[pid]
    assert created.script_args['init'] == expected


def test_calling_process_manager_run_sets_run_args_on_procedure(manager,
                                                                script_path,
                                                                process_cleanup):
    """
    Verify that the arguments to ProcessManager run() are captured and stored on the
    procedure instance
    """
    pid = manager.create(script_path, init_args=ProcedureInput())
    expected = ProcedureInput(5, 6, 7, kw3='c', kw4='d')
    created = manager.procedures[pid]
    manager.run(pid, run_args=expected)
    assert created.script_args['run'] == expected


def test_process_manager_run_changes_state_of_procedure_to_running(manager,
                                                                   script_path,
                                                                   process_cleanup):
    """
    Verify that procedure state changes when ProcessManager starts
    procedure execution
    """
    pid = manager.create(script_path, init_args=ProcedureInput())
    assert manager.procedures[pid].state == ProcedureState.CREATED
    manager.run(pid, run_args=ProcedureInput())
    assert manager.procedures[pid].state == ProcedureState.RUNNING


def test_process_manager_run_executes_procedure_start(manager, process_cleanup):
    """
    Verify that a call to ProcessManager run() executes Procedure.start() instead of Procedure.run()
    This confirms that Procedure will execute in a child process.
    """
    procedure = MagicMock()
    manager.procedures[1] = procedure
    manager.run(1, run_args=ProcedureInput())
    procedure.start.assert_called_once()


def test_process_manager_run_sets_running_procedure(manager, tmpdir, process_cleanup):
    """
    Verify that ProcessManager sets the running procedure attribute
    appropriately when run() is called
    """
    script_path = tmpdir.join("sleep.py")
    script_path.write("""
def main(shutdown_event, *args, **kwargs):
    while not shutdown_event.is_set():
        continue
""")
    script_uri = f'file://{str(script_path)}'

    shutdown_event = multiprocessing.Event()
    pid = manager.create(script_uri, init_args=ProcedureInput())
    manager.run(pid, run_args=ProcedureInput(shutdown_event))
    assert manager.running == manager.procedures[pid]
    shutdown_event.set()


def test_process_manager_sets_running_to_none_when_process_completes(manager, script_path):
    """
    Verify that ProcessManager sets running procedure attribute to None
    when process completes
    """
    pid = manager.create(script_path, init_args=ProcedureInput())
    manager.run(pid, run_args=ProcedureInput())
    wait_for_process_to_complete(manager)
    assert manager.running is None


def test_process_manager_updates_state_of_completed_procedures(manager, script_path):
    """
    Verify that ProcessManager updates procedure state to COMPLETED when finished
    successfully
<<<<<<< HEAD
=======
    """
    pid = manager.create(script_path, init_args=ProcedureInput())
    manager.run(pid, run_args=ProcedureInput())
    wait_for_process_to_complete(manager)
    assert manager.procedures[pid].state == ProcedureState.COMPLETED


def test_process_manager_updates_history_of_completed_procedures(manager, script_path):
    """
    Verify that ProcessManager updates procedure state to COMPLETED when finished
    successfully
>>>>>>> b25a4b83
    """
    pid = manager.create(script_path, init_args=ProcedureInput())
    manager.run(pid, run_args=ProcedureInput())
    wait_for_process_to_complete(manager)
<<<<<<< HEAD
    assert manager.procedures[pid].state == ProcedureState.COMPLETED
=======
    procedure = manager.procedures[pid]

    assert ProcedureState.CREATED in procedure.history.process_history
    assert isinstance(procedure.history.process_history[ProcedureState.CREATED], float)
    assert ProcedureState.RUNNING in procedure.history.process_history
    assert isinstance(procedure.history.process_history[ProcedureState.RUNNING], float)
    assert ProcedureState.COMPLETED in procedure.history.process_history
    assert isinstance(procedure.history.process_history[ProcedureState.COMPLETED], float)
    assert procedure.history.stacktrace is None
>>>>>>> b25a4b83


def test_process_manager_sets_running_to_none_on_script_failure(manager, fail_script):
    """
    Verify that ProcessManager sets running procedure attribute to None
    when script execution fails
    """
    pid = manager.create(fail_script, init_args=ProcedureInput())
    manager.run(pid, run_args=ProcedureInput())
    wait_for_process_to_complete(manager)
    assert manager.running is None


def test_process_manager_updates_procedure_state_on_script_failure(manager, fail_script):
    """
    Verify that ProcessManager removes a failed procedure from
    the procedures list
    """
    pid = manager.create(fail_script, init_args=ProcedureInput())
    manager.run(pid, run_args=ProcedureInput())
    wait_for_process_to_complete(manager)
    assert manager.procedures[pid].state == ProcedureState.FAILED
<<<<<<< HEAD
=======


def test_process_manager_updates_procedure_history_on_script_failure(manager, fail_script):
    """
    Verify that ProcessManager updates FAILED to procedure history when script fails
    """
    pid = manager.create(fail_script, init_args=ProcedureInput())
    manager.run(pid, run_args=ProcedureInput())
    wait_for_process_to_complete(manager)
    procedure = manager.procedures[pid]

    assert ProcedureState.CREATED in procedure.history.process_history
    assert isinstance(procedure.history.process_history[ProcedureState.CREATED], float)
    assert ProcedureState.RUNNING in procedure.history.process_history
    assert isinstance(procedure.history.process_history[ProcedureState.RUNNING], float)
    assert ProcedureState.FAILED in procedure.history.process_history
    assert isinstance(procedure.history.process_history[ProcedureState.FAILED], float)
    assert procedure.history.stacktrace is not None
>>>>>>> b25a4b83


def test_process_manager_run_fails_on_invalid_pid(manager):
    """
    Verify that an exception is raised when run() is requested for an invalid
    PID
    """
    with pytest.raises(ValueError):
        manager.run(321, run_args=ProcedureInput())


def test_process_manager_run_fails_on_process_that_is_already_running(manager,
                                                                      script_path,
                                                                      process_cleanup):
    """
    Verify that an exception is raised when requesting run() for a procedure
    that is already running
    """
    pid = manager.create(script_path, init_args=ProcedureInput())
    manager.run(pid, run_args=ProcedureInput())
    with pytest.raises(ValueError):
        manager.run(pid, run_args=ProcedureInput())


def test_process_manager_stop_terminates_the_process(manager, abort_script):
    """
    Verify that ProcessManager stops a script execution
    """
    pid = manager.create(abort_script, init_args=ProcedureInput())
    created = manager.procedures[pid]
    queue = multiprocessing.Queue()
    manager.run(pid, run_args=ProcedureInput(queue, created))
    manager.stop(pid)
    wait_for_process_to_complete(manager, timeout=3)
    assert queue.empty()


def test_process_manager_sets_running_to_none_on_stop(manager, abort_script):
    """
    Verify that ProcessManager sets running procedure attribute to None
    when script is stopped
    """
    pid = manager.create(abort_script, init_args=ProcedureInput())
    manager.run(pid, run_args=ProcedureInput())
    manager.stop(pid)
    wait_for_process_to_complete(manager)
    assert manager.running is None


def test_process_manager_updates_procedure_state_on_stop(manager, abort_script):
    """
    Verify that ProcessManager removes an stopped procedure from
    the procedures list
    """
    pid = manager.create(abort_script, init_args=ProcedureInput())
    manager.run(pid, run_args=ProcedureInput())
    manager.stop(pid)
    wait_for_process_to_complete(manager)
    assert manager.procedures[pid].state == ProcedureState.STOPPED


def test_process_manager_stop_fails_on_invalid_pid(manager):
    """
    Verify that an exception is raised when stop() is requested for an invalid
    PID
    """
    with pytest.raises(ValueError):
        manager.stop(321)


def test_process_manager_stop_fails_on_process_that_is_not_running(manager, script_path):
    """
    Verify that an exception is raised when requesting stop() for a procedure
    that is not running
    """
    pid = manager.create(script_path, init_args=ProcedureInput())
    with pytest.raises(ValueError):
        manager.stop(pid)


def test_scan_id_persists_between_executions(script_that_increments_and_returns_scan_id):
    """
    The scan ID should be shared and persisted between process executions.
    """
    manager = ProcessManager()
    queue = multiprocessing.Queue()
    run_args = ProcedureInput(queue)

    pid = manager.create(script_uri=script_that_increments_and_returns_scan_id,
                         init_args=ProcedureInput())
    manager.run(pid, run_args=run_args)
    wait_for_process_to_complete(manager)
    scan_id = queue.get(timeout=1)

    pid = manager.create(script_uri=script_that_increments_and_returns_scan_id,
                         init_args=ProcedureInput())
    manager.run(pid, run_args=run_args)
    wait_for_process_to_complete(manager)
    next_scan_id = queue.get(timeout=1)

    assert next_scan_id == scan_id + 1<|MERGE_RESOLUTION|>--- conflicted
+++ resolved
@@ -7,11 +7,7 @@
 import pytest
 
 from oet.procedure.domain import Procedure, ProcedureInput, \
-<<<<<<< HEAD
-    ProcedureHistory, ProcedureState, ProcessManager
-=======
     ProcedureHistory, ProcedureState, ProcessManager, PROCEDURE_QUEUE_MAX_LENGTH
->>>>>>> b25a4b83
 
 
 @pytest.fixture
@@ -149,12 +145,7 @@
     expected if not provided.
     """
     procedure_history = ProcedureHistory()
-<<<<<<< HEAD
-    assert not procedure_history.execution_error
-    assert procedure_history.process_history == []
-=======
     assert procedure_history.process_history == {}
->>>>>>> b25a4b83
     assert procedure_history.stacktrace is None
 
 
@@ -164,11 +155,7 @@
     """
     ph1 = ProcedureHistory()
     ph2 = ProcedureHistory()
-<<<<<<< HEAD
-    ph3 = ProcedureHistory(True, [(ProcedureState.CREATED, 1601053634.9669704)])
-=======
     ph3 = ProcedureHistory([(ProcedureState.CREATED, 1601053634.9669704)])
->>>>>>> b25a4b83
     assert ph1 == ph2
     assert ph1 != ph3
     assert ph1 != object()
@@ -186,8 +173,6 @@
     Verify that the state of a new procedure is CREATED
     """
     assert procedure.state == ProcedureState.CREATED
-<<<<<<< HEAD
-=======
 
 
 def test_creation_of_a_new_procedure_is_added_to_history(procedure):
@@ -196,7 +181,6 @@
     """
     assert ProcedureState.CREATED in procedure.history.process_history
     assert isinstance(procedure.history.process_history[ProcedureState.CREATED], float)
->>>>>>> b25a4b83
 
 
 def test_procedure_start_sets_state_to_running(procedure):
@@ -229,10 +213,7 @@
     try:
         procedure.stacktrace_queue.get(timeout=1)
     except Exception:  # pylint: disable=broad-except
-<<<<<<< HEAD
-=======
         # test should not raise an exception, so fail if it does
->>>>>>> b25a4b83
         pytest.fail('Stacktrace not found in queue')
 
 
@@ -297,8 +278,6 @@
     assert procedure.state == ProcedureState.STOPPED
 
 
-<<<<<<< HEAD
-=======
 def test_procedure_terminate_records_state_in_history(procedure):
     """
     Verify that procedure terminate records STOPPED state in the history
@@ -311,7 +290,6 @@
     assert isinstance(procedure.history.process_history[ProcedureState.STOPPED], float)
 
 
->>>>>>> b25a4b83
 def test_procedure_terminate_not_allowed_if_process_is_not_running(procedure):
     """
     Verify that procedure raises an exception if process to terminate
@@ -458,8 +436,6 @@
     """
     Verify that ProcessManager updates procedure state to COMPLETED when finished
     successfully
-<<<<<<< HEAD
-=======
     """
     pid = manager.create(script_path, init_args=ProcedureInput())
     manager.run(pid, run_args=ProcedureInput())
@@ -471,14 +447,10 @@
     """
     Verify that ProcessManager updates procedure state to COMPLETED when finished
     successfully
->>>>>>> b25a4b83
-    """
-    pid = manager.create(script_path, init_args=ProcedureInput())
-    manager.run(pid, run_args=ProcedureInput())
-    wait_for_process_to_complete(manager)
-<<<<<<< HEAD
-    assert manager.procedures[pid].state == ProcedureState.COMPLETED
-=======
+    """
+    pid = manager.create(script_path, init_args=ProcedureInput())
+    manager.run(pid, run_args=ProcedureInput())
+    wait_for_process_to_complete(manager)
     procedure = manager.procedures[pid]
 
     assert ProcedureState.CREATED in procedure.history.process_history
@@ -488,7 +460,6 @@
     assert ProcedureState.COMPLETED in procedure.history.process_history
     assert isinstance(procedure.history.process_history[ProcedureState.COMPLETED], float)
     assert procedure.history.stacktrace is None
->>>>>>> b25a4b83
 
 
 def test_process_manager_sets_running_to_none_on_script_failure(manager, fail_script):
@@ -511,8 +482,6 @@
     manager.run(pid, run_args=ProcedureInput())
     wait_for_process_to_complete(manager)
     assert manager.procedures[pid].state == ProcedureState.FAILED
-<<<<<<< HEAD
-=======
 
 
 def test_process_manager_updates_procedure_history_on_script_failure(manager, fail_script):
@@ -531,7 +500,6 @@
     assert ProcedureState.FAILED in procedure.history.process_history
     assert isinstance(procedure.history.process_history[ProcedureState.FAILED], float)
     assert procedure.history.stacktrace is not None
->>>>>>> b25a4b83
 
 
 def test_process_manager_run_fails_on_invalid_pid(manager):
