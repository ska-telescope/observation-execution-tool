# pylint: disable=W0613
# - W0613(unused-argument) - these are fixtures, not function args
"""
Unit tests for the ska_oso_oet.procedure.domain module.
"""
import importlib.machinery
import multiprocessing
import time
from multiprocessing import Manager
from typing import List
from unittest.mock import MagicMock, patch

import pubsub.pub
import pytest

import ska_oso_oet.mptools as mptools
from ska_oso_oet.event import topics
from ska_oso_oet.mptools import EventMessage, MPQueue
from ska_oso_oet.procedure.domain import (
    FileSystemScript,
    GitScript,
    ModuleFactory,
    ProcedureInput,
    ProcedureState,
    ProcessManager,
    ScriptWorker,
)
<<<<<<< HEAD
from tests.unit.ska_oso_oet.mptools.test_mptools import _proc_worker_wrapper_helper
from tests.unit.ska_oso_oet.procedure.application.test_restserver import PubSubHelper

multiprocessing_contexts = [
    multiprocessing.get_context("spawn"),
    multiprocessing.get_context("fork"),
    multiprocessing.get_context("forkserver"),
]
=======
from ska_oso_oet.procedure.environment import Environment
from ska_oso_oet.procedure.gitmanager import GitArgs
>>>>>>> acb7d473


@pytest.fixture
def script(tmpdir):
    """
    Pytest fixture to return a path to a script file
    """
    script_path = tmpdir.join("script.py")
    script_path.write("def main(*args, **kwargs):\n\tpass")
    return FileSystemScript(f"file://{str(script_path)}")


@pytest.fixture
<<<<<<< HEAD
def pubsub_script(tmpdir):
    """
    Pytest fixture to return a path to a script that emits OET events
    """
    script_path = tmpdir.join("script.py")
    script_path.write(
        """
import threading
from pubsub import pub
from ska_oso_oet.event import topics

def main(msg):
    pub.sendMessage(
        topics.user.script.announce,
        msg_src=threading.current_thread().name,
        msg=msg
    )
"""
    )
    return FileSystemScript(f"file://{str(script_path)}")
=======
def git_script(tmpdir):
    """
    Pytest fixture to return a path to a git script file
    """
    script_path = tmpdir.join("git_script.py")
    script_path.write("def main(*args, **kwargs):\n\tpass")
    return GitScript(
        f"git://{str(script_path)}", git_args=GitArgs(), default_git_env=False
    )


@pytest.fixture
def git_script_branch(tmpdir):
    """
    Pytest fixture to return a path to a script file
    """
    script_path = tmpdir.join("git_script_branch.py")
    script_path.write("def main(*args, **kwargs):\n\tpass")
    return GitScript(
        f"git://{str(script_path)}",
        git_args=GitArgs(git_branch="git-test-branch"),
        default_git_env=False,
    )


@pytest.fixture
def git_sys_path_script(tmpdir):
    """
    Pytest fixture to return a path to a script file
    """
    script_path = tmpdir.join("git_sys_path_script.py")
    script_path.write(
        """
import sys

def main(site_package):
    print(sys.path)
    assert site_package in sys.path
"""
    )
    return GitScript(
        f"git://{str(script_path)}", git_args=GitArgs(), default_git_env=False
    )
>>>>>>> acb7d473


@pytest.fixture
def barrier_script(tmpdir):
    """
    Pytest fixture to return a path to a script that sets an event
    """
    script_path = tmpdir.join("script.py")
    script_path.write(
        """
INIT_RUNNING = None
MAIN_RUNNING = None
RESUME = None

def init(evt1, evt2, evt3):
    global INIT_RUNNING, MAIN_RUNNING, RESUME
    INIT_RUNNING, MAIN_RUNNING, RESUME = evt1, evt2, evt3

    INIT_RUNNING.wait()
    RESUME.wait()

def main():
    MAIN_RUNNING.wait()
    RESUME.wait()
"""
    )
    return FileSystemScript(f"file://{str(script_path)}")


@pytest.fixture
def init_hang_script(tmpdir):
    """
    Pytest fixture to return a path to a script that sets an event
    """
    script_path = tmpdir.join("script.py")
    script_path.write(
        """
def init(init_running):
    init_running.wait()
    while True:
        pass
"""
    )
    return FileSystemScript(f"file://{str(script_path)}")


@pytest.fixture
def main_hang_script(tmpdir):
    """
    Pytest fixture to return a path to a script that sets an event
    """
    script_path = tmpdir.join("script.py")
    script_path.write(
        """
MAIN_RUNNING = None

def init(main_running):
    global MAIN_RUNNING
    MAIN_RUNNING = main_running

def main():
    MAIN_RUNNING.wait()
    while True:
        pass
"""
    )
    return FileSystemScript(f"file://{str(script_path)}")


@pytest.fixture
def fail_script(tmpdir):
    """
    Pytest fixture to return a path to a script file
    """
    script_path = tmpdir.join("fail.py")
    script_path.write(
        """
def main(msg):
    raise Exception(msg)
"""
    )
    return FileSystemScript(f"file://{str(script_path)}")


@pytest.fixture
def abort_script(tmpdir):
    """
    Pytest fixture to return a path to a script file
    """
    script_path = tmpdir.join("abort.py")
    script_path.write(
        """
import time

Q = None
MAIN_RUNNING = None

def init(q, running):
    global Q, MAIN_RUNNING
    Q, MAIN_RUNNING = q, running

def main():
    MAIN_RUNNING.wait()
    time.sleep(2)
    Q.put('foo')
"""
    )
    return FileSystemScript(f"file://{str(script_path)}")


@pytest.fixture
def script_that_increments_and_returns_scan_id(tmpdir):
    """
    Pytest fixture to return a path to a script with main() that increments
    the scan ID and adds the value to a queue.
    """
    path = tmpdir.join("script_for_scan_id.py")

    path.write(
        """
from ska_oso_oet.command import SCAN_ID_GENERATOR

Q = None

def init(q):
    global Q
    Q = q

def main():
    Q.put(SCAN_ID_GENERATOR.next())
"""
    )
    return FileSystemScript(f"file://{str(path)}")


@pytest.fixture
def manager():
    """
    Pytest fixture to return a prepared ProcessManager
    """
    mgr = ProcessManager()
    yield mgr
    mgr.shutdown()
    pubsub.pub.unsubAll()


class TestExecutableScript:
    def test_filesystem_script_object_creation(self):
        script = FileSystemScript("file://script.py")
        assert isinstance(script, FileSystemScript)
        assert script.script_uri == "file://script.py"

    def test_git_script_object_creation(self):
        script = GitScript("git://script.py", git_args=GitArgs())
        assert isinstance(script, GitScript)
        assert script.script_uri == "git://script.py"
        assert script.git_args == GitArgs()
        assert script.default_git_env is True

    def test_filesystem_script_raises_error_on_incorrect_prefix(self):
        with pytest.raises(ValueError) as e:
            _ = FileSystemScript("incorrectprefix://script.py")
        assert (
            "Incorrect prefix for FileSystemScript: incorrectprefix://script.py"
            in str(e)
        )

    def test_git_script_raises_error_on_incorrect_prefix(self):
        with pytest.raises(ValueError) as e:
            _ = GitScript("incorrectprefix://script.py", git_args=GitArgs())
        assert "Incorrect prefix for GitScript: incorrectprefix://script.py" in str(e)


class TestGitArgs:
    def test_git_args_input_accepts_expected_values(self):
        """
        Verify that GitArgs arguments.
        """
        git_args = GitArgs(
            git_repo="git://test.com", git_branch="master", git_commit="HEAD"
        )
        assert git_args.git_repo == "git://test.com"
        assert git_args.git_commit == "HEAD"

    def test_git_args_input_eq_works_as_expected(self):
        """
        Verify GitArgs equality
        """
        ga1 = GitArgs("git://test.com", "HEAD", "master")
        ga2 = GitArgs("git://test.com", "HEAD", "master")
        ga3 = GitArgs("test")
        assert ga1 == ga2
        assert ga1 != ga3
        assert ga1 != object()

    def test_git_args_default_values_are_as_expected(self):
        """
        Verify that GitArgs default values are set as
        expected if not provided.
        """
        git_args = GitArgs()
        assert (
            git_args.git_repo
            == "https://gitlab.com/ska-telescope/ska-oso-scripting.git"
        )
        assert git_args.git_branch == "master"
        assert git_args.git_commit is None


class TestProcedureInput:
    def test_procedure_input_accepts_expected_constructor_values(self):
        """
        Verify that ProcedureInput arguments are slurped into positional and
        keyword/value attributes.
        """
        procedure_input = ProcedureInput(1, 2, 3, a=1, b=2)
        assert procedure_input.args == (1, 2, 3)
        assert procedure_input.kwargs == dict(a=1, b=2)

    def test_procedure_input_equality(self):
        """
        Verify ProcedureInput equality
        """
        pi1 = ProcedureInput(1, 2, 3, a=1, b=2)
        pi2 = ProcedureInput(1, 2, 3, a=1, b=2)
        pi3 = ProcedureInput(4, a=1)
        assert pi1 == pi2
        assert pi1 != pi3
        assert pi1 != object()


def wait_for_empty_message_queue(
    manager, timeout=1.0, tick=0.01
):  # pylint: disable=protected-access
    # primitive way to wait for all ScriptWorker messages to be
    # handled. Adds a message to the queue then waits a maximum
    # of timeout seconds for the queue size to become zero again
    # junk_msg = EventMessage('test', 'foo', 'bar')
    # assert manager.ctx.event_queue.safe_put(junk_msg) is True
    deadline = time.time() + timeout
    sleep_secs = tick
    while (not manager.ctx.event_queue.empty()) and sleep_secs > 0:
        time.sleep(sleep_secs)
        sleep_secs = mptools._sleep_secs(tick, deadline)


def wait_for_state(
    manager: ProcessManager, pid: int, state: ProcedureState, timeout=1.0, tick=0.01
):  # pylint: disable=protected-access
    deadline = time.time() + timeout
    sleep_secs = tick
    while manager.states.get(pid, None) != state and sleep_secs > 0:
        time.sleep(sleep_secs)
        sleep_secs = mptools._sleep_secs(tick, deadline)


class TestScriptWorkerPubSub:
    @pytest.mark.parametrize("mp", multiprocessing_contexts)
    def test_external_messages_are_published_locally(self, mp, caplog):
        """
        Verify that message event is published if the event originates from an
        external source.
        """
        work_q = MPQueue(ctx=mp)
        msg = EventMessage(
            "EXTERNAL COMPONENT",
            "PUBSUB",
            dict(topic=topics.request.procedure.list, kwargs={"request_id": "123"}),
        )
        work_q.put(msg)
        _proc_worker_wrapper_helper(
            mp, caplog, ScriptWorker, args=(work_q,), expect_shutdown_evt=True
        )

        # there's no easy way to assert that the external event was republished
        # on an an independent pypubsub bus. Workaround is to assert that the
        # republishing code was run via the log message
        assert "Republishing external event: EXTERNAL COMPONENT" in caplog.text

    @pytest.mark.parametrize("mp", multiprocessing_contexts)
    def test_internal_messages_not_republished(self, mp, caplog):
        """
        Verify that message event is not published if the event originates from
        an internal source.
        """
        helper = PubSubHelper()

        work_q = MPQueue(ctx=mp)
        # TEST is the default component name assigned in
        # _proc_worker_wrapper_helper. This message should not be published to pypubsub
        msg = EventMessage(
            "TEST",
            "PUBSUB",
            dict(topic=topics.request.procedure.list, kwargs={"request_id": "123"}),
        )
        work_q.put(msg)

        _proc_worker_wrapper_helper(
            mp, caplog, ScriptWorker, args=(work_q,), expect_shutdown_evt=True
        )

        msgs_on_topic = helper.messages_on_topic(topics.request.procedure.list)
        assert len(msgs_on_topic) == 0


class TestProcessManagerScriptWorkerIntegration:
    @staticmethod
    def assert_states(helper: PubSubHelper, pid: int, expected: List[ProcedureState]):
        msgs = helper.messages_on_topic(topics.procedure.lifecycle.statechange)
        states = [msg["new_state"] for msg in msgs if int(msg["msg_src"]) == pid]
        assert states == expected

    def test_happy_path_script_execution_lifecycle_states(
        self, manager: ProcessManager, barrier_script
    ):
        """
        Verify that a new ScriptWorker sends the appropriate lifecycle states.

        The mptools ProcWorker tests already verify that events are set at the
        appropriate times. This test is to confirm that lifecycle EventMessages
        are sent at the appropriate times too.
        """
        helper = PubSubHelper()

        init_running = multiprocessing.Barrier(2)
        main_running = multiprocessing.Barrier(2)
        resume = multiprocessing.Barrier(2)
        init_args = ProcedureInput(init_running, main_running, resume)

        pid = manager.create(barrier_script, init_args=init_args)
        init_running.wait(0.1)
        wait_for_state(manager, pid, ProcedureState.RUNNING)
        expected = [
            ProcedureState.CREATING,  # ScriptWorker initialising
            ProcedureState.IDLE,  # ScriptWorker ready
            ProcedureState.LOADING,  # load user module
            ProcedureState.IDLE,  # user module loaded
            ProcedureState.RUNNING,  # init present and called
        ]
        self.assert_states(helper, pid, expected)

        # let init complete, then check for completion
        resume.wait(0.1)
        resume.reset()  # reset to pause main method call
        wait_for_state(manager, pid, ProcedureState.READY)
        expected.append(ProcedureState.READY)  # init complete
        self.assert_states(helper, pid, expected)

        # now set main running
        manager.run(pid, call="main", run_args=ProcedureInput())
        expected.append(ProcedureState.RUNNING)  # main running
        main_running.wait(0.1)
        wait_for_state(manager, pid, ProcedureState.RUNNING)
        self.assert_states(helper, pid, expected)

        # wait for ScriptWorker process to complete
        resume.wait(0.1)
        resume.reset()  # reset to pause main method call
        wait_for_state(manager, pid, ProcedureState.COMPLETE)
        expected.extend(
            [
                ProcedureState.READY,  # main complete
                ProcedureState.COMPLETE,  # script complete
            ]
        )
        self.assert_states(helper, pid, expected)

    def test_error_in_main_lifecycles_states(
        self, manager: ProcessManager, fail_script
    ):
        helper = PubSubHelper()

        pid = manager.create(fail_script, init_args=ProcedureInput())
        wait_for_state(manager, pid, ProcedureState.READY)

        manager.run(pid, call="main", run_args=ProcedureInput("foo"))

        wait_for_state(manager, pid, ProcedureState.FAILED)
        expected = [
            ProcedureState.CREATING,  # ScriptWorker initialising
            ProcedureState.IDLE,  # ScriptWorker ready
            ProcedureState.LOADING,  # load user module
            ProcedureState.IDLE,  # user module loaded
            # fail script has no init so no IDLE->READY expected
            ProcedureState.READY,  # init complete
            ProcedureState.RUNNING,  # main running
            ProcedureState.FAILED,  # exception raised
        ]
        helper.wait_for_lifecycle(ProcedureState.FAILED)
        # wait_for_state(manager, pid, ProcedureState.FAILED)
        # helper.wait_for_message_on_topic(topics.procedure.lifecycle.stacktrace)
        self.assert_states(helper, pid, expected)

    @patch("ska_oso_oet.procedure.domain.GitManager.clone_repo")
    @patch("ska_oso_oet.procedure.domain.subprocess.check_output")
    def test_environment_created_condition_is_set(
        self, mock_subprocess_fn, mock_clone_fn, git_script, manager
    ):
        """
        Verify event is correctly set on Environment object when env is being created.
        """
        environment = Environment(
            "123",
            multiprocessing.Event(),
            multiprocessing.Event(),
            "/",
            "/python/site_packages",
        )
        manager.em.create_env = MagicMock()
        manager.em.create_env.return_value = environment
        # Return path to git file from clone call in env creation and module load
        mock_clone_fn.side_effect = ["", ""]

        pid = manager.create(git_script, init_args=ProcedureInput())
        env = manager.environments[pid]
        assert not env.created.is_set()
        assert env.env_id == environment.env_id

        wait_for_state(manager, pid, ProcedureState.READY)
        assert env.created.is_set()

    @patch("ska_oso_oet.procedure.domain.GitManager.clone_repo")
    @patch("ska_oso_oet.procedure.domain.subprocess.check_output")
    def test_shared_environment_waits_for_creation_to_complete(
        self, mock_subprocess_fn, mock_clone_fn, git_script, git_script_branch, manager
    ):
        """
        Verify calls to subprocess to install environment are only run if the environment does not yet exist.
        The first two scripts run in the same environment and the third one creates a new environment.
        """
        environment = Environment(
            "123",
            multiprocessing.Event(),
            multiprocessing.Event(),
            "/",
            "/python/site_packages",
        )
        environment2 = Environment(
            "456",
            multiprocessing.Event(),
            multiprocessing.Event(),
            "/",
            "/python/site_packages",
        )
        manager.em.create_env = MagicMock()
        manager.em.create_env.side_effect = [environment, environment, environment2]

        # Return path to git file from clone call in env creation and module load
        mock_clone_fn.return_value = "/"
        calls = multiprocessing.Value("i", 0)

        def called(*args, **kwargs):
            calls.value += 1

        mock_subprocess_fn.side_effect = called

        pid1 = manager.create(git_script, init_args=ProcedureInput())
        env1 = manager.environments[pid1]
        pid2 = manager.create(git_script, init_args=ProcedureInput())
        env2 = manager.environments[pid2]

        assert env1 == env2

        wait_for_state(manager, pid1, ProcedureState.READY)
        wait_for_state(manager, pid2, ProcedureState.READY)

        # Subprocess should only be called twice because second script should
        # just wait for first one to create the environment
        assert calls.value == 2

        pid3 = manager.create(git_script_branch, init_args=ProcedureInput())
        env3 = manager.environments[pid3]

        wait_for_state(manager, pid3, ProcedureState.READY)

        assert env1 != env3
        assert env3.created.is_set()

        # Call count should go up because the new script should run in a new environment
        assert calls.value == 4

    @patch("ska_oso_oet.procedure.domain.GitManager.clone_repo")
    @patch("ska_oso_oet.procedure.domain.subprocess.check_output")
    def test_shared_environment_sys_path_is_set(
        self, mock_subprocess_fn, mock_clone_fn, git_sys_path_script, manager
    ):
        """
        Verify site packages are added to sys.path correctly for scripts sharing an environment.
        """
        site_pkg = "/python/site_packages"
        env = Environment(
            "123",
            multiprocessing.Event(),
            multiprocessing.Event(),
            "/",
            site_pkg,
        )
        manager.em.create_env = MagicMock()
        manager.em.create_env.side_effect = [env, env]

        # Return path to git file from clone call in env creation and module load
        mock_clone_fn.return_value = "/"

        pid1 = manager.create(git_sys_path_script, init_args=ProcedureInput(site_pkg))
        pid2 = manager.create(git_sys_path_script, init_args=ProcedureInput(site_pkg))

        wait_for_state(manager, pid1, ProcedureState.READY)
        wait_for_state(manager, pid2, ProcedureState.READY)

        # Running the main function asserts the site_pkg is in sys.path
        # If assertion fails, script state goes to FAILED, else it goes
        # to COMPLETED
        manager.run(pid1, call="main", run_args=ProcedureInput(site_pkg))
        wait_for_state(manager, pid1, ProcedureState.COMPLETED)

        manager.run(pid2, call="main", run_args=ProcedureInput(site_pkg))
        wait_for_state(manager, pid2, ProcedureState.COMPLETED)

        assert manager.states[pid1] == ProcedureState.COMPLETED
        assert manager.states[pid2] == ProcedureState.COMPLETED

    # @patch('ska_oso_oet.mptools.Proc.STARTUP_WAIT_SECS', new=300)
    def test_stop_during_init_sets_lifecycle_state_to_stopped(
        self, manager, init_hang_script
    ):
        """
        Verify that procedure terminate changes to STOPPED
        when terminate() is called
        """
        helper = PubSubHelper()

        init_running = multiprocessing.Barrier(2)
        init_args = ProcedureInput(init_running)

        pid = manager.create(init_hang_script, init_args=init_args)

        init_running.wait(0.1)
        wait_for_empty_message_queue(manager)
        manager.stop(pid)

        expected = [
            ProcedureState.CREATING,  # ScriptWorker initialising
            ProcedureState.IDLE,  # ScriptWorker ready
            ProcedureState.LOADING,  # load user module
            ProcedureState.IDLE,  # user module loaded
            ProcedureState.RUNNING,  # init running
            ProcedureState.STOPPED,  # init stopped
        ]
        helper.wait_for_lifecycle(ProcedureState.STOPPED)
        self.assert_states(helper, pid, expected)

    def test_stop_during_main_sets_lifecycle_state_to_stopped(
        self, manager, main_hang_script
    ):
        """
        Verify that procedure state changes to STOPPED
        when terminate() is called
        """
        helper = PubSubHelper()

        main_running = multiprocessing.Barrier(2)
        init_args = ProcedureInput(main_running)

        pid = manager.create(main_hang_script, init_args=init_args)
        helper.wait_for_lifecycle(ProcedureState.READY)
        manager.run(pid, call="main", run_args=ProcedureInput())
        main_running.wait(0.5)

        helper.wait_for_lifecycle(ProcedureState.RUNNING)
        manager.stop(pid)
        helper.wait_for_lifecycle(ProcedureState.STOPPED)

        expected = [
            ProcedureState.CREATING,  # ScriptWorker initialising
            ProcedureState.IDLE,  # ScriptWorker ready
            ProcedureState.LOADING,  # load user module
            ProcedureState.IDLE,  # user module loaded
            ProcedureState.RUNNING,  # init running
            ProcedureState.READY,  # init complete
            ProcedureState.RUNNING,  # main running
            ProcedureState.STOPPED,  # main stopped
        ]
        self.assert_states(helper, pid, expected)

    def test_running_set_to_none_on_stop(self, manager, init_hang_script):
        """
        Verify that ProcessManager sets running procedure attribute to None
        when script is stopped
        """
        init_running = multiprocessing.Barrier(2)
        init_args = ProcedureInput(init_running)

        pid = manager.create(init_hang_script, init_args=init_args)
        init_running.wait(0.1)
        wait_for_state(manager, pid, ProcedureState.RUNNING)
        assert manager.running is not None

        manager.stop(pid)
        wait_for_state(manager, pid, ProcedureState.STOPPED)
        assert manager.running is None

    def test_running_to_none_when_process_completes(self, manager, barrier_script):
        """
        Verify that ProcessManager sets running procedure attribute to None
        when process completes.
        """
        init_running = multiprocessing.Barrier(2)
        main_running = multiprocessing.Barrier(2)
        resume = multiprocessing.Barrier(2)
        init_args = ProcedureInput(init_running, main_running, resume)

        pid = manager.create(barrier_script, init_args=init_args)
        init_running.wait(0.1)
        resume.wait(0.1)
        resume.reset()  # reset to pause main method call
        wait_for_state(manager, pid, ProcedureState.READY)

        # now set main running
        manager.run(pid, call="main", run_args=ProcedureInput())
        main_running.wait(0.1)
        wait_for_state(manager, pid, ProcedureState.RUNNING)
        assert manager.running is not None

        resume.wait(0.1)
        wait_for_state(manager, pid, ProcedureState.COMPLETE)
        assert manager.running is None

    # def test_happy_path_procedure_lifecycle_events(self, manager, script):
    #     """
    #     Verify that OET events are published at the appropriate times for a
    #     happy-path script.
    #     """
    #     helper = PubSubHelper()
    #
    #     pid = manager.create(script, init_args=ProcedureInput())
    #     helper.wait_for_message_on_topic(topics.procedure.lifecycle.created)
    #     assert len(helper.messages_on_topic(topics.procedure.lifecycle.created)) == 1
    #     assert len(helper.messages_on_topic(topics.procedure.lifecycle.started)) == 0
    #     assert len(helper.messages_on_topic(topics.procedure.lifecycle.stopped)) == 0
    #     assert len(helper.messages_on_topic(topics.procedure.lifecycle.failed)) == 0
    #
    #     manager.run(pid, call="main", run_args=ProcedureInput())
    #     helper.wait_for_message_on_topic(topics.procedure.lifecycle.stopped)
    #     assert len(helper.messages_on_topic(topics.procedure.lifecycle.created)) == 1
    #     assert len(helper.messages_on_topic(topics.procedure.lifecycle.started)) == 1
    #     assert len(helper.messages_on_topic(topics.procedure.lifecycle.stopped)) == 1
    #     assert len(helper.messages_on_topic(topics.procedure.lifecycle.failed)) == 0
    #
    #     assert helper.topic_list == [
    #         topics.procedure.lifecycle.created,
    #         topics.procedure.lifecycle.started,
    #         topics.procedure.lifecycle.stopped,
    #     ]
    #
    #     def test_sad_path_procedure_lifecycle_events(self, manager, fail_script):
    #         """
    #         Verify that OET events are published at the appropriate times for a
    #         sad-path script.
    #         """
    #         helper = PubSubHelper()
    #
    #         pid = manager.create(fail_script, init_args=ProcedureInput())
    #         helper.wait_for_message_on_topic(topics.procedure.lifecycle.created)
    #         assert len(helper.messages_on_topic(topics.procedure.lifecycle.created)) == 1
    #         assert len(helper.messages_on_topic(topics.procedure.lifecycle.started)) == 0
    #         assert len(helper.messages_on_topic(topics.procedure.lifecycle.failed)) == 0
    #         assert len(helper.messages_on_topic(topics.procedure.lifecycle.stopped)) == 0
    #
    #         manager.run(pid, call="main", run_args=ProcedureInput(msg="foo"))
    #         helper.wait_for_message_on_topic(topics.procedure.lifecycle.failed)
    #         assert len(helper.messages_on_topic(topics.procedure.lifecycle.created)) == 1
    #         assert len(helper.messages_on_topic(topics.procedure.lifecycle.started)) == 1
    #         assert len(helper.messages_on_topic(topics.procedure.lifecycle.failed)) == 1
    #         assert len(helper.messages_on_topic(topics.procedure.lifecycle.stopped)) == 1
    #
    #         assert helper.topic_list == [
    #             topics.procedure.lifecycle.created,
    #             topics.procedure.lifecycle.started,
    #             topics.procedure.lifecycle.stopped,
    #             topics.procedure.lifecycle.failed,
    #         ]
    #
    def test_events_emitted_from_scripts_are_republished(self, manager, pubsub_script):
        """
        Verify that OET events are published at the appropriate times for a
        sad-path script.
        """
        helper = PubSubHelper()

        pid = manager.create(pubsub_script, init_args=ProcedureInput())
        wait_for_state(manager, pid, ProcedureState.READY)

        manager.run(pid, call="main", run_args=ProcedureInput(msg="foo"))
        helper.wait_for_message_on_topic(topics.user.script.announce)
        user_msgs = helper.messages_on_topic(topics.user.script.announce)
        assert len(user_msgs) == 1


class TestProcessManager:
    def test_running_is_none_on_a_new_process_manager(self, manager):
        """
        Verify that a new ProcessManager has no running procedure
        """
        assert manager.running is None

    def test_no_procedures_on_a_new_process_manager(self, manager):
        """
        Verify that a new ProcessManager has no procedures
        """
        assert not manager.procedures

    def test_create_adds_to_procedures(self, manager, script):
        """
        Verify that ProcessManager.procedures references the processes it creates
        """
        for _ in range(3):
            len_before = len(manager.procedures)
            pid = manager.create(script, init_args=ProcedureInput())
            assert len(manager.procedures) == len_before + 1
            assert pid in manager.procedures

<<<<<<< HEAD
=======
    def test_create_sends_load_and_run_messages_for_filesystemscript(self, manager):
        """
        Verify that a call to ProcessManager.create() sends the load and run init
        messages to ScriptWorker when filesystem script is created.
        """
        manager.ctx.Proc = MagicMock()
        script = FileSystemScript(script_uri="file://test-script.py")
        manager.create(script, init_args=ProcedureInput())
        q = manager.script_queues[1]
        load_msg = q.safe_get()
        run_msg = q.safe_get()
        assert load_msg.msg_type == "LOAD"
        assert load_msg.msg == script
        assert run_msg.msg_type == "RUN"
        assert run_msg.msg == ("init", None)

    def test_create_sends_load_and_run_messages_for_gitscript(self, manager):
        """
        Verify that a call to ProcessManager.create() sends the load and run init
        messages to ScriptWorker when git script is created.
        """
        manager.ctx.Proc = MagicMock()
        git_script = GitScript(script_uri="git://test-script.py", git_args=GitArgs())
        manager.create(git_script, init_args=ProcedureInput())
        q = manager.script_queues[1]
        load_msg = q.safe_get()
        run_msg = q.safe_get()
        assert load_msg.msg_type == "LOAD"
        assert load_msg.msg == git_script
        assert run_msg.msg_type == "RUN"
        assert run_msg.msg == ("init", None)

    def test_create_sends_env_message(self, manager):
        """
        Verify that a call to ProcessManager.create() sends the env message to the
        ScriptWorker when script type is GitScript and default_git_env is False.
        """
        manager.ctx.Proc = MagicMock()
        manager.em.create_env = MagicMock()
        expected_env = Environment("1", None, None, "/", "/site-packages")
        manager.em.create_env.side_effect = [expected_env]
        git_script = GitScript(
            script_uri="git://test-script.py", git_args=GitArgs(), default_git_env=False
        )
        manager.create(git_script, init_args=ProcedureInput())
        q = manager.script_queues[1]
        env_msg = q.safe_get()
        assert env_msg.msg_type == "ENV"
        assert env_msg.msg == git_script

        _, kwargs = manager.ctx.Proc.call_args
        assert expected_env == kwargs["environment"]

    def test_create_removes_oldest_deletable_state(self, manager, script):
        """
        Verify that ProcessManager removes the oldest deletable state when
        the maximum number of saved procedures is reached.
        """
        limit = 3

        with patch("ska_oso_oet.procedure.domain.HISTORY_MAX_LENGTH", new=limit):
            for _ in range(limit):
                pid = manager.create(script, init_args=ProcedureInput())
                wait_for_state(manager, pid, ProcedureState.READY)
                manager.run(pid, call="main", run_args=ProcedureInput())

            wait_for_state(manager, pid, ProcedureState.COMPLETED)
            assert len(manager.history) == limit
            assert len(manager.script_args) == limit
            assert len(manager.states) == limit
            assert len(manager.scripts) == limit

            oldest_pid = next(iter(manager.states.keys()))
            assert oldest_pid in manager.history
            assert oldest_pid in manager.script_args
            assert oldest_pid in manager.states
            assert oldest_pid in manager.scripts

            _ = manager.create(script, init_args=ProcedureInput())

        # adding procedure should not increase the number of procedures
        # and should remove the oldest procedure
        assert len(manager.history) == limit
        assert oldest_pid not in manager.history
        assert oldest_pid not in manager.script_args
        assert oldest_pid not in manager.states
        assert oldest_pid not in manager.scripts

>>>>>>> acb7d473
    def test_cleanup_on_completed(self, manager, script):
        pid = manager.create(script, init_args=ProcedureInput())
        wait_for_state(manager, pid, ProcedureState.READY)
        manager.run(pid, call="main", run_args=ProcedureInput())
        wait_for_state(manager, pid, ProcedureState.COMPLETE)

        # TODO how can we synchronise with the cleanup function running in another thread?
        time.sleep(0.1)
        assert pid not in manager.states
        assert pid not in manager.script_queues
        assert pid not in manager.procedures

    def test_cleanup_on_stopped(self, manager, init_hang_script):
        init_running = multiprocessing.Barrier(2)
        init_args = ProcedureInput(init_running)

        pid = manager.create(init_hang_script, init_args=init_args)
        init_running.wait(0.1)
        wait_for_state(manager, pid, ProcedureState.RUNNING)
        manager.stop(pid)
        wait_for_state(manager, pid, ProcedureState.STOPPED)

        # TODO how can we synchronise with the cleanup function running in another thread?
        time.sleep(0.1)
        assert pid not in manager.states
        assert pid not in manager.script_queues
        assert pid not in manager.procedures

    def test_cleanup_on_failed(self, manager, fail_script):
        pid = manager.create(fail_script, init_args=ProcedureInput())
        wait_for_state(manager, pid, ProcedureState.READY)
        manager.run(pid, call="main", run_args=ProcedureInput("foo"))
        wait_for_state(manager, pid, ProcedureState.FAILED)

        # TODO how can we synchronise with the cleanup function running in another thread?
        time.sleep(0.1)
        assert pid not in manager.states
        assert pid not in manager.script_queues
        assert pid not in manager.procedures

    def test_run_sends_run_message(self, manager):
        """
        Verify that a call to ProcessManager.run() sends the run message to the
        ScriptWorker.
        """
        q = manager.ctx.MPQueue()
        manager.procedures[1] = MagicMock()
        manager.states[1] = ProcedureState.READY
        manager.script_queues[1] = q
        method = "foo"
        run_args = ProcedureInput("a", "b", kw1="c", kw2="d")

        manager.run(1, call=method, run_args=run_args)
        msg = q.safe_get(timeout=0.1)
        assert msg.msg_type == "RUN"
        assert msg.msg == (method, run_args)

    def test_run_fails_for_loading_process(self, manager, script):
        """
        Verify that an exception is raised if requesting run() for a procedure
        that has not been loaded or is still loading
        """
        with patch("ska_oso_oet.procedure.domain.ModuleFactory.get_module") as fn:
            fn.side_effect = lambda _: time.sleep(3)
            pid = manager.create(script, init_args=ProcedureInput())
            wait_for_state(manager, pid, ProcedureState.LOADING)

            assert manager.states[pid] == ProcedureState.LOADING
            with pytest.raises(ValueError):
                manager.run(pid, call="main", run_args=ProcedureInput())

    def test_run_fails_for_running_process(self, manager, barrier_script):
        """
        Verify that an exception is raised when requesting run() for a procedure
        that is already running
        """
        init_running = multiprocessing.Barrier(2)
        main_running = multiprocessing.Barrier(2)
        resume = multiprocessing.Barrier(2)
        init_args = ProcedureInput(init_running, main_running, resume)

        pid = manager.create(barrier_script, init_args=init_args)
        init_running.wait(0.1)
        resume.wait()
        resume.reset()

        wait_for_state(manager, pid, ProcedureState.READY)
        manager.run(pid, call="main", run_args=ProcedureInput())
        main_running.wait(0.1)
        wait_for_state(manager, pid, ProcedureState.RUNNING)
        with pytest.raises(ValueError):
            manager.run(pid, call="main", run_args=ProcedureInput())
        resume.wait()

    def test_stop_fails_on_invalid_pid(self, manager):
        """
        Verify that an exception is raised when stop() is requested for an invalid
        PID
        """
        with pytest.raises(ValueError):
            manager.stop(321)

    def test_run_fails_on_invalid_pid(self, manager):
        """
        Verify that an exception is raised when run() is requested for an invalid
        PID
        """
        with pytest.raises(ValueError):
            manager.run(321, call="foo", run_args=ProcedureInput())

    def test_stop_fails_on_process_that_is_not_running(self, manager, script):
        """
        Verify that an exception is raised when requesting stop() for a procedure
        that is not running
        """
        pid = manager.create(script, init_args=ProcedureInput())
        wait_for_state(manager, pid, ProcedureState.READY)
        manager.run(pid, call="main", run_args=ProcedureInput())
        wait_for_state(manager, pid, ProcedureState.COMPLETE)
        with pytest.raises(ValueError):
            manager.stop(pid)

    def test_stop_terminates_the_process(self, manager, abort_script):
        """
        Verify that ProcessManager stops a script execution
        """
        helper = PubSubHelper()
        with Manager() as mgr:
            q = mgr.Queue()
            is_running = multiprocessing.Barrier(2)
            pid = manager.create(abort_script, init_args=ProcedureInput(q, is_running))
            wait_for_state(manager, pid, ProcedureState.READY)
            manager.run(pid, call="main", run_args=ProcedureInput())

            is_running.wait(0.1)
            helper.wait_for_lifecycle(ProcedureState.RUNNING)
            manager.stop(pid)
            helper.wait_for_lifecycle(ProcedureState.STOPPED)
            assert manager.running is None
            assert q.empty()

    def test_callback_sees_received_pubsub_messages(self):
        """
        Callbacks passed to ProcessManager constructor should be given each
        MPTools message received.
        """
        non_pubsub_msg = EventMessage("TEST", "foo", "bar")
        pubsub_msg = EventMessage(
            "EXTERNAL COMPONENT",
            "PUBSUB",
            dict(topic=topics.request.procedure.list, kwargs={"request_id": "123"}),
        )

        cb_received = []
        cb_called = multiprocessing.Event()

        def cb(event):
            cb_received.append(event)
            cb_called.set()

        manager = None
        try:
            manager = ProcessManager(on_pubsub=[cb])
            manager.ctx.event_queue.put(non_pubsub_msg)
            manager.ctx.event_queue.put(pubsub_msg)
            manager.ctx.event_queue.put(non_pubsub_msg)
            cb_called.wait(0.1)
        finally:
            if manager is not None:
                manager.shutdown()

        assert cb_called.is_set()
        assert len(cb_received) == 1
        # can't do direct eq comparison as queue item is pickled copy, hence
        # object ID is different
        received: EventMessage = cb_received.pop()
        assert received.id == pubsub_msg.id and received.msg == pubsub_msg.msg


class TestModuleFactory:
    @patch.object(ModuleFactory, "_load_module_from_git")
    def test_get_module_calls_git_load_function(self, mock_git_load):
        mock_git_load.side_effect = [MagicMock(importlib.machinery.SourceFileLoader)]

        git_script = GitScript("git://test/script.py", GitArgs())
        _ = ModuleFactory.get_module(git_script)
        mock_git_load.assert_called_once_with(git_script)

    @patch.object(ModuleFactory, "_load_module_from_file")
    def test_get_module_calls_file_load_function(self, mock_file_load):
        mock_file_load.side_effect = [MagicMock(importlib.machinery.SourceFileLoader)]

        file_script = FileSystemScript("file://test/script.py")
        _ = ModuleFactory.get_module(file_script)
        mock_file_load.assert_called_once_with(file_script.script_uri)


def test_scan_id_persists_between_executions(
    manager,
    script_that_increments_and_returns_scan_id,
):
    """
    The scan ID should be shared and persisted between process executions.
    """
    queue = multiprocessing.Queue()
    init_args = ProcedureInput(queue)

    def run_script():
        pid = manager.create(
            script=script_that_increments_and_returns_scan_id,
            init_args=init_args,
        )
        wait_for_state(manager, pid, ProcedureState.READY)
        manager.run(pid, call="main", run_args=ProcedureInput())
        wait_for_state(manager, pid, ProcedureState.COMPLETE)

    run_script()
    scan_id = queue.get(timeout=1)

    run_script()
    next_scan_id = queue.get(timeout=1)

    assert next_scan_id == scan_id + 1<|MERGE_RESOLUTION|>--- conflicted
+++ resolved
@@ -25,7 +25,8 @@
     ProcessManager,
     ScriptWorker,
 )
-<<<<<<< HEAD
+from ska_oso_oet.procedure.environment import Environment
+from ska_oso_oet.procedure.gitmanager import GitArgs
 from tests.unit.ska_oso_oet.mptools.test_mptools import _proc_worker_wrapper_helper
 from tests.unit.ska_oso_oet.procedure.application.test_restserver import PubSubHelper
 
@@ -34,10 +35,6 @@
     multiprocessing.get_context("fork"),
     multiprocessing.get_context("forkserver"),
 ]
-=======
-from ska_oso_oet.procedure.environment import Environment
-from ska_oso_oet.procedure.gitmanager import GitArgs
->>>>>>> acb7d473
 
 
 @pytest.fixture
@@ -51,7 +48,6 @@
 
 
 @pytest.fixture
-<<<<<<< HEAD
 def pubsub_script(tmpdir):
     """
     Pytest fixture to return a path to a script that emits OET events
@@ -72,7 +68,9 @@
 """
     )
     return FileSystemScript(f"file://{str(script_path)}")
-=======
+
+
+@pytest.fixture
 def git_script(tmpdir):
     """
     Pytest fixture to return a path to a git script file
@@ -116,7 +114,6 @@
     return GitScript(
         f"git://{str(script_path)}", git_args=GitArgs(), default_git_env=False
     )
->>>>>>> acb7d473
 
 
 @pytest.fixture
@@ -622,21 +619,18 @@
 
         pid1 = manager.create(git_sys_path_script, init_args=ProcedureInput(site_pkg))
         pid2 = manager.create(git_sys_path_script, init_args=ProcedureInput(site_pkg))
-
         wait_for_state(manager, pid1, ProcedureState.READY)
         wait_for_state(manager, pid2, ProcedureState.READY)
 
         # Running the main function asserts the site_pkg is in sys.path
         # If assertion fails, script state goes to FAILED, else it goes
-        # to COMPLETED
+        # to COMPLETE
+        helper = PubSubHelper()
         manager.run(pid1, call="main", run_args=ProcedureInput(site_pkg))
-        wait_for_state(manager, pid1, ProcedureState.COMPLETED)
+        assert helper.wait_for_lifecycle(ProcedureState.COMPLETE, msg_src=pid1)
 
         manager.run(pid2, call="main", run_args=ProcedureInput(site_pkg))
-        wait_for_state(manager, pid2, ProcedureState.COMPLETED)
-
-        assert manager.states[pid1] == ProcedureState.COMPLETED
-        assert manager.states[pid2] == ProcedureState.COMPLETED
+        assert helper.wait_for_lifecycle(ProcedureState.COMPLETE, msg_src=pid2)
 
     # @patch('ska_oso_oet.mptools.Proc.STARTUP_WAIT_SECS', new=300)
     def test_stop_during_init_sets_lifecycle_state_to_stopped(
@@ -838,8 +832,6 @@
             assert len(manager.procedures) == len_before + 1
             assert pid in manager.procedures
 
-<<<<<<< HEAD
-=======
     def test_create_sends_load_and_run_messages_for_filesystemscript(self, manager):
         """
         Verify that a call to ProcessManager.create() sends the load and run init
@@ -893,42 +885,6 @@
         _, kwargs = manager.ctx.Proc.call_args
         assert expected_env == kwargs["environment"]
 
-    def test_create_removes_oldest_deletable_state(self, manager, script):
-        """
-        Verify that ProcessManager removes the oldest deletable state when
-        the maximum number of saved procedures is reached.
-        """
-        limit = 3
-
-        with patch("ska_oso_oet.procedure.domain.HISTORY_MAX_LENGTH", new=limit):
-            for _ in range(limit):
-                pid = manager.create(script, init_args=ProcedureInput())
-                wait_for_state(manager, pid, ProcedureState.READY)
-                manager.run(pid, call="main", run_args=ProcedureInput())
-
-            wait_for_state(manager, pid, ProcedureState.COMPLETED)
-            assert len(manager.history) == limit
-            assert len(manager.script_args) == limit
-            assert len(manager.states) == limit
-            assert len(manager.scripts) == limit
-
-            oldest_pid = next(iter(manager.states.keys()))
-            assert oldest_pid in manager.history
-            assert oldest_pid in manager.script_args
-            assert oldest_pid in manager.states
-            assert oldest_pid in manager.scripts
-
-            _ = manager.create(script, init_args=ProcedureInput())
-
-        # adding procedure should not increase the number of procedures
-        # and should remove the oldest procedure
-        assert len(manager.history) == limit
-        assert oldest_pid not in manager.history
-        assert oldest_pid not in manager.script_args
-        assert oldest_pid not in manager.states
-        assert oldest_pid not in manager.scripts
-
->>>>>>> acb7d473
     def test_cleanup_on_completed(self, manager, script):
         pid = manager.create(script, init_args=ProcedureInput())
         wait_for_state(manager, pid, ProcedureState.READY)
