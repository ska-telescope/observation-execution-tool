# pylint: disable=W0212,W0613
# - W0212(protected-access) - tests need to access protected props
# - W0613(unused-argument) - these are fixtures, not function args
"""
Unit tests for the procedure REST API module.
"""
import copy
import threading
import time
import types
from http import HTTPStatus
from unittest import mock

import flask
import pytest
from pubsub import pub

import ska_oso_oet.procedure.domain as domain
from ska_oso_oet.event import topics
from ska_oso_oet.procedure.application import restserver
from ska_oso_oet.procedure.application.application import (
    PrepareProcessCommand,
    StartProcessCommand,
    StopProcessCommand,
)
from ska_oso_oet.procedure.domain import ProcedureInput, ProcedureSummary

# Endpoint for the REST API
ENDPOINT = "api/v1.0/procedures"

# Valid JSON struct for creating a new procedure
CREATE_JSON = dict(
    script={"script_type": "filesystem", "script_uri": "file:///test.py"},
    script_args={"init": dict(args=(1, 2, 3), kwargs=dict(kw1="a", kw2="b"))},
)

# object expected to be returned when creating the Procedure defined above
CREATE_SUMMARY = ProcedureSummary(
    id=1,
    script=domain.FileSystemScript("file:///test.py"),
    script_args=[
        domain.ArgCapture(
            fn="init", fn_args=domain.ProcedureInput(1, 2, 3, kw1="a", kw2="b"), time=1
        )
    ],
    history=domain.ProcedureHistory(
        process_states=[
            (domain.ProcedureState.CREATING, 1.0),  # process starting
            (domain.ProcedureState.IDLE, 2.0),  # process created
            (domain.ProcedureState.LOADING, 3.0),  # user script loading
            (domain.ProcedureState.IDLE, 4.0),  # user script loaded
            (domain.ProcedureState.RUNNING, 5.0),  # init called
            (domain.ProcedureState.READY, 6.0),  # init complete
        ],
        stacktrace=None,
    ),
    state=domain.ProcedureState.READY,
)

# Valid JSON struct for creating a new procedure
CREATE_GIT_JSON = dict(
    script={
        "script_type": "git",
<<<<<<< HEAD
        "script_uri": "git:///test.py",
        "git_args": {"git_repo": "http://foo.git", "git_branch": "main"},
=======
        "script_uri": "test:///test.py",
        "git_args": dict(git_repo="http://foo.git", git_branch="main"),
>>>>>>> c92ecb69
    },
    script_args={"init": dict(args=(1, 2, 3), kwargs=dict(kw1="a", kw2="b"))},
)

# object expected to be returned when creating the Procedure defined above
CREATE_GIT_SUMMARY = ProcedureSummary(
    id=1,
    script=domain.GitScript(
        "git:///test.py",
        git_args=domain.GitArgs(git_repo="http://foo.git", git_branch="main"),
    ),
    script_args=[
        domain.ArgCapture(
            fn="init", fn_args=domain.ProcedureInput(1, 2, 3, kw1="a", kw2="b"), time=1
        )
    ],
    history=domain.ProcedureHistory(
        process_states=[
            (domain.ProcedureState.CREATING, 1.0),  # process starting
            (domain.ProcedureState.IDLE, 2.0),  # process created
            (domain.ProcedureState.LOADING, 3.0),  # user script loading
            (domain.ProcedureState.IDLE, 4.0),  # user script loaded
            (domain.ProcedureState.RUNNING, 5.0),  # init called
            (domain.ProcedureState.READY, 6.0),  # init complete
        ],
        stacktrace=None,
    ),
    state=domain.ProcedureState.READY,
)

ABORT_JSON = dict(state="STOPPED", abort=True)

# Valid JSON struct for starting a prepared procedure
RUN_JSON = dict(
    script_uri="file:///test.py",
    script_args={"main": dict(args=(4, 5, 6), kwargs=dict(kw3="c", kw4="d"))},
    state="RUNNING",
)

# object expected to be returned when the procedure is executed
RUN_SUMMARY = ProcedureSummary(
    id=1,
    script=domain.FileSystemScript("file:///test.py"),
    script_args=[
        domain.ArgCapture(
            fn="init", fn_args=domain.ProcedureInput(1, 2, 3, kw1="a", kw2="b"), time=1
        ),
        domain.ArgCapture(
            fn="main", fn_args=domain.ProcedureInput(4, 5, 6, kw3="c", kw4="d"), time=1
        ),
    ],
    history=domain.ProcedureHistory(
        process_states=[
            (domain.ProcedureState.CREATING, 1.0),  # process starting
            (domain.ProcedureState.IDLE, 2.0),  # process created
            (domain.ProcedureState.LOADING, 3.0),  # user script loading
            (domain.ProcedureState.IDLE, 4.0),  # user script loaded
            (domain.ProcedureState.RUNNING, 5.0),  # init called
            (domain.ProcedureState.READY, 6.0),  # init complete
            (domain.ProcedureState.RUNNING, 7.0),  # main called
        ],
        stacktrace=None,
    ),
    state=domain.ProcedureState.RUNNING,
)

# resource partial URL for testing procedure execution with above JSON
RUN_ENDPOINT = f"{ENDPOINT}/{RUN_SUMMARY.id}"


class PubSubHelper:
    def __init__(self, spec=None, match_request_id=True):
        # client just wants to capture all messages, no responses required
        if spec is None:
            spec = {}

        messages = []
        self.messages = messages
        self.spec = spec
        self.match_request_id = match_request_id
        pub.subscribe(self.respond, pub.ALL_TOPICS)

    def respond(self, topic=pub.AUTO_TOPIC, **msg_data):
        topic_cls = self.get_topic_class(topics, topic.name)
        self.messages.append((topic, msg_data))

        if topic_cls in self.spec:
            (args, kwargs) = self.spec[topic_cls].pop(0)

            kwargs["msg_src"] = "PubSubHelper"
            if "request_id" in msg_data and self.match_request_id:
                kwargs["request_id"] = msg_data["request_id"]

            pub.sendMessage(*args, **kwargs)

    @property
    def topic_list(self):
        topic_list = [
            self.get_topic_class(topics, topic.name) for (topic, _) in self.messages
        ]
        return topic_list

    def __getitem__(self, key):
        return self.messages[key]

    def get_topic_class(self, module, cls):
        if not cls:
            return module
        s = cls.split(".")
        cls = getattr(module, s[0])
        return self.get_topic_class(cls, ".".join(s[1:]))


def assert_json_equal_to_procedure_summary(
    summary: ProcedureSummary, summary_json: dict
):
    """
    Helper function to compare JSON against a reference ProcedureSummary
    instance. An assertion error will be raised if the JSON does not match.

    :param summary: reference ProcedureSummary instance
    :param summary_json: JSON for the ProcedureSummary
    """
    assert summary_json["uri"] == f"http://localhost/{ENDPOINT}/{summary.id}"
    assert summary_json["script"]["script_type"] == summary.script.get_type()
    assert summary_json["script"]["script_uri"] == summary.script.script_uri
    if summary_json["script"].get("git_args"):
        assert isinstance(summary.script, domain.GitScript)
        assert (
            summary_json["script"]["git_args"]["git_repo"]
            == summary.script.git_args.git_repo
        )
        assert (
            summary_json["script"]["git_args"]["git_branch"]
            == summary.script.git_args.git_branch
        )
        assert (
            summary_json["script"]["git_args"]["git_commit"]
            == summary.script.git_args.git_commit
        )
    for args in summary.script_args:
        i: ProcedureInput = args.fn_args
        arg_dict = summary_json["script_args"][args.fn]
        assert i.args == tuple(arg_dict["args"])
        assert i.kwargs == arg_dict["kwargs"]
    assert summary_json["state"] == summary.state.name
    assert summary_json["history"]["stacktrace"] == summary.history.stacktrace
    for i, state in enumerate(summary.history.process_states):
        assert state[0].name == summary_json["history"]["process_states"][i][0]
        assert state[1] == summary_json["history"]["process_states"][i][1]
        assert isinstance(summary_json["history"]["process_states"][i][1], float)


@pytest.fixture
def client():
    """
    Test fixture that returns a Flask application instance
    """
    app = restserver.create_app()
    app.config["TESTING"] = True
    app.config["msg_src"] = "unit tests"
    with app.test_client() as client:
        yield client


@pytest.fixture
def short_timeout():
    """
    Fixture to shorten grace period before timeout
    """
    timeout = restserver.TIMEOUT

    try:
        restserver.TIMEOUT = 0.1
        yield
    finally:
        restserver.TIMEOUT = timeout


def test_get_procedures_with_no_procedures_present_returns_empty_list(client):
    """
    Verify that listing resources returns an empty response when no procedures
    have been registered
    """
    spec = {
        topics.request.procedure.list: [
            ([topics.procedure.pool.list], dict(result=[]))
        ],
    }
    _ = PubSubHelper(spec)

    response = client.get(ENDPOINT)
    response_json = response.get_json()
    assert "procedures" in response_json
    assert response_json["procedures"] == []


def test_get_procedures_returns_expected_summaries(client):
    """
    Test that listing procedure resources returns the expected JSON payload
    """
    spec = {
        topics.request.procedure.list: [
            ([topics.procedure.pool.list], dict(result=[CREATE_SUMMARY]))
        ],
    }
    _ = PubSubHelper(spec)

    response = client.get(ENDPOINT)
    assert response.status_code == 200
    response_json = response.get_json()
    assert "procedures" in response_json
    procedures_json = response_json["procedures"]
    assert len(procedures_json) == 1
    assert_json_equal_to_procedure_summary(CREATE_SUMMARY, procedures_json[0])


def test_get_procedure_by_id(client):
    """
    Verify that getting a resource by ID returns the expected JSON payload
    """
    spec = {
        topics.request.procedure.list: [
            ([topics.procedure.pool.list], dict(result=[CREATE_SUMMARY]))
        ],
    }
    _ = PubSubHelper(spec)

    response = client.get(f"{ENDPOINT}/{CREATE_SUMMARY.id}")
    assert response.status_code == HTTPStatus.OK

    response_json = response.get_json()
    assert "procedure" in response_json
    procedure_json = response_json["procedure"]
    assert_json_equal_to_procedure_summary(CREATE_SUMMARY, procedure_json)


def test_get_procedure_gives_404_for_invalid_id(client):
    """
    Verify that requesting an invalid resource returns an error.
    """
    # empty list as response shows that PID not found when trying to retrieve
    # procedure
    spec = {
        topics.request.procedure.list: [
            ([topics.procedure.pool.list], dict(result=[]))
        ],
    }
    _ = PubSubHelper(spec)

    response = client.get(f"{ENDPOINT}/1")
    assert response.status_code == HTTPStatus.NOT_FOUND

    response_json = response.get_json()
    assert response_json == {
        "error": "404 Not Found",
        "type": "ResourceNotFound",
        "Message": "No information available for PID=1",
    }


def test_successful_post_to_endpoint_returns_created_http_status(client):
    """
    Verify that creating a new Procedure returns the CREATED HTTP status code
    """
    spec = {
        topics.request.procedure.create: [
            ([topics.procedure.lifecycle.created], dict(result=CREATE_SUMMARY))
        ],
    }
    _ = PubSubHelper(spec)

    response = client.post(ENDPOINT, json=CREATE_JSON)
    assert response.status_code == HTTPStatus.CREATED


def test_successful_post_to_endpoint_returns_summary_in_response(client):
    """
    Verify that creating a new Procedure returns the expected JSON payload:
    a summary of the created Procedure.
    """
    spec = {
        topics.request.procedure.create: [
            ([topics.procedure.lifecycle.created], dict(result=CREATE_SUMMARY))
        ],
    }
    _ = PubSubHelper(spec)

    response = client.post(ENDPOINT, json=CREATE_JSON)
    response_json = response.get_json()

    assert "procedure" in response_json
    procedure_json = response_json["procedure"]
    assert_json_equal_to_procedure_summary(CREATE_SUMMARY, procedure_json)


def test_successful_post_to_endpoint_returns_git_summary_in_response(client):
    """
    Verify that creating a new Procedure returns the expected JSON payload:
    a summary of the created Procedure with git arguments.
    """
    spec = {
        topics.request.procedure.create: [
            ([topics.procedure.lifecycle.created], dict(result=CREATE_GIT_SUMMARY))
        ],
    }
    _ = PubSubHelper(spec)

    response = client.post(ENDPOINT, json=CREATE_GIT_JSON)
    response_json = response.get_json()

    assert "procedure" in response_json
    procedure_json = response_json["procedure"]
    assert_json_equal_to_procedure_summary(CREATE_GIT_SUMMARY, procedure_json)


def test_successful_post_to_endpoint_returns_git_summary_in_response_with_default_git_args(
    client,
):
    """
    Verify that creating a new Procedure returns the expected JSON payload:
    a summary of the created Procedure with default git arguments.
    """
    request_json = copy.deepcopy(CREATE_GIT_JSON)
    del request_json["script"]["git_args"]
    spec = {
        topics.request.procedure.create: [
            ([topics.procedure.lifecycle.created], dict(result=CREATE_GIT_SUMMARY))
        ],
    }
    _ = PubSubHelper(spec)

    response = client.post(ENDPOINT, json=request_json)
    response_json = response.get_json()

    assert "procedure" in response_json
    procedure_json = response_json["procedure"]
    assert_json_equal_to_procedure_summary(CREATE_GIT_SUMMARY, procedure_json)


def test_post_to_endpoint_requires_script_uri_json_parameter(client):
    """
    Verify that the script_uri must be present in the 'create procedure' JSON
    request.
    """
    malformed = copy.deepcopy(CREATE_JSON)
    del malformed["script"]["script_uri"]
    response = client.post(ENDPOINT, json=malformed)
    assert response.status_code == HTTPStatus.BAD_REQUEST

    response_json = response.get_json()
    assert response_json == {
        "error": "400 Bad Request",
        "type": "Malformed Request",
        "Message": "Malformed script in request",
    }


def test_post_to_endpoint_unknown_script_type(client):
    """
    Verify that the script_uri must be present in the 'create procedure' JSON
    request.
    """
    malformed = copy.deepcopy(CREATE_JSON)
    malformed["script"]["script_type"] = "foo"
    response = client.post(ENDPOINT, json=malformed)
    assert response.status_code == HTTPStatus.BAD_REQUEST

    response_json = response.get_json()
    assert response_json == {
        "error": "400 Bad Request",
        "type": "Malformed Request",
        "Message": "Script type foo not supported",
    }


def test_post_to_endpoint_requires_script_arg_be_a_dict(client):
    """
    Verify that the API checks the script_arg parameter is of the correct type
    """
    malformed = copy.deepcopy(CREATE_JSON)
    malformed["script_args"] = "junk"
    response = client.post(ENDPOINT, json=malformed)
    assert response.status_code == HTTPStatus.BAD_REQUEST

    response_json = response.get_json()
    assert response_json == {
        "error": "400 Bad Request",
        "type": "Malformed Request",
        "Message": "Malformed script_args in request",
    }


def test_post_to_endpoint_sends_init_arguments(client):
    """
    Verify that constructor arguments are relayed correctly when creating a
    new Procedure.
    """
    spec = {
        topics.request.procedure.create: [
            ([topics.procedure.lifecycle.created], dict(result=CREATE_SUMMARY))
        ],
    }
    helper = PubSubHelper(spec)

    client.post(ENDPOINT, json=CREATE_JSON)

    # verify message sequence and topics
    assert helper.topic_list == [
        topics.request.procedure.create,  # procedure creation requested
        topics.procedure.lifecycle.created,  # CREATED ProcedureSummary returned
    ]

    # now verify arguments were extracted from JSON and passed into command
    expected_cmd = PrepareProcessCommand(
        script=CREATE_SUMMARY.script,
        init_args=CREATE_SUMMARY.script_args[0].fn_args,
    )
    assert helper.messages[0][1]["cmd"] == expected_cmd


def test_post_to_endpoint_sends_git_arguments(client):
    """
    Verify that git arguments are relayed correctly when creating a
    new Procedure.
    """
    spec = {
        topics.request.procedure.create: [
            ([topics.procedure.lifecycle.created], dict(result=CREATE_GIT_SUMMARY))
        ],
    }
    helper = PubSubHelper(spec)

    client.post(ENDPOINT, json=CREATE_GIT_JSON)

    # verify message sequence and topics
    assert helper.topic_list == [
        topics.request.procedure.create,  # procedure creation requested
        topics.procedure.lifecycle.created,  # CREATED ProcedureSummary returned
    ]

    # now verify arguments were extracted from JSON and passed into command
    expected_cmd = PrepareProcessCommand(
        script=domain.GitScript(
            CREATE_GIT_SUMMARY.script.script_uri,
            git_args=CREATE_GIT_SUMMARY.script.git_args,
        ),
        init_args=CREATE_SUMMARY.script_args["init"],
    )
    assert helper.messages[0][1]["cmd"] == expected_cmd


def test_post_to_endpoint_sends_default_git_arguments(client):
    """
    Verify that git arguments are relayed correctly when creating a
    new Procedure.
    """
    summary = copy.deepcopy(CREATE_GIT_SUMMARY)
    summary.script.git_args = domain.GitArgs()
    spec = {
        topics.request.procedure.create: [
            ([topics.procedure.lifecycle.created], dict(result=summary))
        ],
    }
    helper = PubSubHelper(spec)

    summary_json = copy.deepcopy(CREATE_GIT_JSON)
    del summary_json["script"]["git_args"]

    client.post(ENDPOINT, json=summary_json)

    # verify message sequence and topics
    assert helper.topic_list == [
        topics.request.procedure.create,  # procedure creation requested
        topics.procedure.lifecycle.created,  # CREATED ProcedureSummary returned
    ]

    # now verify arguments were extracted from JSON and passed into command
    expected_cmd = PrepareProcessCommand(
        script=domain.GitScript(
            CREATE_GIT_SUMMARY.script.script_uri, git_args=domain.GitArgs()
        ),
        init_args=CREATE_SUMMARY.script_args["init"],
    )
    assert helper.messages[0][1]["cmd"] == expected_cmd


def test_put_procedure_returns_404_if_procedure_not_found(client):
    """
    Verify that PUT to a missing Procedure returns 404 NotFound.
    """
    # empty list in response signifies that PID was not found when requesting
    # ProcedureSummary
    spec = {
        topics.request.procedure.list: [
            ([topics.procedure.pool.list], dict(result=[]))
        ],
    }
    helper = PubSubHelper(spec)

    response = client.put(f"{ENDPOINT}/123")
    assert response.status_code == HTTPStatus.NOT_FOUND

    response_json = response.get_json()
    assert response_json == {
        "error": "404 Not Found",
        "type": "ResourceNotFound",
        "Message": "No information available for PID=123",
    }

    # verify message sequence and topics
    assert helper.topic_list == [
        topics.request.procedure.list,  # procedure retrieval requested
        topics.procedure.pool.list,  # no procedure returned
    ]


def test_put_procedure_returns_error_if_no_json_supplied(client):
    """
    Verify that a PUT request requires a JSON payload
    """
    # The procedure is retrieved before the JSON is examined, hence we need to
    # prime the pubsub messages
    spec = {
        topics.request.procedure.list: [
            ([topics.procedure.pool.list], dict(result=[CREATE_SUMMARY]))
        ],
    }
    helper = PubSubHelper(spec)

    response = client.put(RUN_ENDPOINT)
    assert response.status_code == HTTPStatus.BAD_REQUEST

    response_json = response.get_json()
    assert response_json == {
        "error": "400 Bad Request",
        "type": "Empty Response",
        "Message": "No JSON available in response",
    }

    # verify message sequence and topics
    assert helper.topic_list == [
        topics.request.procedure.list,  # procedure retrieval requested
        topics.procedure.pool.list,  # procedure returned
    ]


def test_put_procedure_calls_run_on_execution_service(client):
    """
    Verify that the appropriate ScriptExecutionService methods are called
    when a valid 'start Procedure' PUT request is received
    """
    # Message sequence for starting a CREATED procedure is:
    # 1. request.procedure.list to retrieve the Procedure to inspect
    # 2. procedure.pool.list is sent with response = [ProcedureSummary]
    # Code sees old state is CREATED, required state is RUNNING
    # 3. request.procedure.start is sent to request procedure starts execution
    # 4. procedure.lifecycle.started response sent with list containing
    #    ProcedureSummary describing procedure which is now running
    spec = {
        topics.request.procedure.list: [
            ([topics.procedure.pool.list], dict(result=[CREATE_SUMMARY]))
        ],
        topics.request.procedure.start: [
            ([topics.procedure.lifecycle.started], dict(result=RUN_SUMMARY))
        ],
    }
    helper = PubSubHelper(spec)

    response = client.put(RUN_ENDPOINT, json=RUN_JSON)
    response_json = response.get_json()

    # verify RUNNING ProcedureSummary is contained in response JSON
    assert "procedure" in response_json
    assert_json_equal_to_procedure_summary(RUN_SUMMARY, response_json["procedure"])

    # verify message sequence and topics
    assert helper.topic_list == [
        topics.request.procedure.list,  # procedure retrieval requested
        topics.procedure.pool.list,  # procedure returned
        topics.request.procedure.start,  # procedure abort requested
        topics.procedure.lifecycle.started,  # procedure abort response
    ]

    # verify correct procedure was started
    expected_cmd = StartProcessCommand(
        process_uid=RUN_SUMMARY.id,
        fn_name="main",
        run_args=RUN_SUMMARY.script_args[1].fn_args,
    )
    assert helper.messages[2][1]["cmd"] == expected_cmd


def test_put_procedure_calls_stop_and_executes_abort_script(client):
    """
    Verify that the correct messages are sent when a valid request to stop and
    abort a running procedure is received.
    """
    # Message sequence for stopping a RUNNING procedure is:
    # 1. request.procedure.list to retrieve the Procedure to inspect
    # 2. procedure.pool.list is sent with response = [ProcedureSummary]
    # Code sees old state is RUNNING, required state is STOPPED
    # 3. request.procedure.stop is sent to request script abort
    # 4. procedure.lifecycle.stopped response sent with list containing
    #    ProcedureSummary for abort script which is now running
    spec = {
        topics.request.procedure.list: [
            ([topics.procedure.pool.list], dict(result=[RUN_SUMMARY]))
        ],
        topics.request.procedure.stop: [
            ([topics.procedure.lifecycle.stopped], dict(result=[RUN_SUMMARY]))
        ],
    }
    helper = PubSubHelper(spec)

    response = client.put(RUN_ENDPOINT, json=ABORT_JSON)
    response_json = response.get_json()

    # verify message sequence and topics
    assert helper.topic_list == [
        topics.request.procedure.list,  # procedure retrieval requested
        topics.procedure.pool.list,  # procedure returned
        topics.request.procedure.stop,  # procedure abort requested
        topics.procedure.lifecycle.stopped,  # procedure abort response
    ]

    # verify command payload - correct procedure should be stopped in step #3
    cmd = StopProcessCommand(process_uid=RUN_SUMMARY.id, run_abort=True)
    assert helper.messages[2][1]["cmd"] == cmd

    assert "abort_message" in response_json
    expected_response = (
        "Successfully stopped script with ID 1 and aborted subarray activity"
    )
    assert response_json["abort_message"] == expected_response


def test_put_procedure_calls_stop_on_execution_service(client):
    """
    Verify that the correct messages are sent when a valid PUT request to stop
    but not abort a running procedure is received.
    """
    # Message sequence for stopping a RUNNING procedure is:
    # 1. request.procedure.list to retrieve the Procedure to inspect
    # 2. procedure.pool.list is sent with response = [ProcedureSummary]
    # - code sees old state is RUNNING, required state is STOPPED
    # 3. request.procedure.stop is sent to request script abort
    # 4. procedure.lifecycle.stopped response sent with empty list, showing no
    #    abort procedure is running
    spec = {
        topics.request.procedure.list: [
            ([topics.procedure.pool.list], dict(result=[RUN_SUMMARY]))
        ],
        topics.request.procedure.stop: [
            ([topics.procedure.lifecycle.stopped], dict(result=[]))
        ],
    }
    helper = PubSubHelper(spec)

    response = client.put(RUN_ENDPOINT, json=dict(state="STOPPED", abort=False))
    response_json = response.get_json()

    # verify message topic and order
    assert helper.topic_list == [
        topics.request.procedure.list,  # procedure retrieval requested
        topics.procedure.pool.list,  # procedure returned
        topics.request.procedure.stop,  # procedure abort requested
        topics.procedure.lifecycle.stopped,  # procedure abort response
    ]

    # correct procedure should be stopped
    cmd = StopProcessCommand(process_uid=RUN_SUMMARY.id, run_abort=False)
    assert helper.messages[2][1]["cmd"] == cmd

    assert "abort_message" in response_json
    expected_response = "Successfully stopped script with ID 1"
    assert response_json["abort_message"] == expected_response


def test_put_procedure_does_not_start_a_procedure_unless_new_state_is_running(client):
    """
    Verify that a PUT request does not start execution if the new state is not
    RUNNING.
    """
    # Message sequence is:
    # 1. request.procedure.list to retrieve the Procedure to inspect
    # 2. procedure.pool.list is sent with response = [ProcedureSummary]
    # - code sees new state is not RUNNING, realises it's a no-op request
    spec = {
        topics.request.procedure.list: [
            ([topics.procedure.pool.list], dict(result=[CREATE_SUMMARY]))
        ],
    }
    helper = PubSubHelper(spec)

    # Deleting 'state' from JSON makes the PUT request a no-op (=no transition
    # required)
    json = copy.deepcopy(RUN_JSON)
    del json["state"]
    _ = client.put(RUN_ENDPOINT, json=json)

    # assert that request to start a procedure was not broadcast
    assert topics.request.procedure.start not in helper.topic_list


def test_put_procedure_returns_procedure_summary(client):
    """
    Verify that PUT returns the expected JSON payload even if a state
    transition doesn't occur
    """
    # Message sequence is:
    # 1. request.procedure.list to retrieve the Procedure to inspect
    # 2. procedure.pool.list is sent with response = [ProcedureSummary]
    # - code sees new state is not RUNNING, realises it's a no-op request
    spec = {
        topics.request.procedure.list: [
            ([topics.procedure.pool.list], dict(result=[CREATE_SUMMARY]))
        ],
    }
    _ = PubSubHelper(spec)

    # Deleting 'state' from JSON makes the operation a no-op (=no transition
    # required)
    json = copy.deepcopy(RUN_JSON)
    del json["state"]

    response = client.put(RUN_ENDPOINT, json=json)
    response_json = response.get_json()

    assert "procedure" in response_json
    assert_json_equal_to_procedure_summary(CREATE_SUMMARY, response_json["procedure"])


def test_stopping_a_non_running_procedure_returns_appropriate_error_message(client):
    """
    Invalid procedure state transitions should result in an error.
    """
    spec = {
        topics.request.procedure.list: [
            ([topics.procedure.pool.list], dict(result=[CREATE_SUMMARY]))
        ],
    }
    helper = PubSubHelper(spec)

    response = client.put(RUN_ENDPOINT, json=dict(state="STOPPED", abort=False))
    response_json = response.get_json()

    # verify message topic and order
    assert helper.topic_list == [
        topics.request.procedure.list,  # procedure retrieval requested
        topics.procedure.pool.list,  # procedure returned
    ]

    # correct procedure should be stopped
    assert "abort_message" in response_json
    expected_response = "Cannot stop script with ID 1: Script is not running"
    assert response_json["abort_message"] == expected_response


def test_giving_non_dict_script_args_returns_error_code(client):
    """
    script_args JSON parameter must be a dict, otherwise HTTP 500 is raised.
    """
    spec = {
        topics.request.procedure.list: [
            ([topics.procedure.pool.list], dict(result=[CREATE_SUMMARY]))
        ],
    }
    _ = PubSubHelper(spec)

    json = dict(CREATE_JSON)
    json.update(script_args=["foo"])

    response = client.put(RUN_ENDPOINT, json=json)
    assert response.status_code == 400

    response_json = response.get_json()
    assert response_json == {
        "error": "400 Bad Request",
        "type": "Malformed Response",
        "Message": "Malformed script_args in response",
    }


def test_call_and_respond_aborts_with_timeout_when_no_response_received(
    client, short_timeout
):
    """
    HTTP 504 (Gateway Timeout) should be raised when message reception wait
    time exceeds timeout
    """
    # do not prime pubsub, so request will timeout
    response = client.get(ENDPOINT)
    # 504 and timeout error message
    assert response.status_code == 504

    response_json = response.get_json()
    assert response_json["error"] == "504 Gateway Timeout"
    assert response_json["Message"].startswith("Timeout waiting for msg ")
    assert response_json["type"] == "Timeout Error"


def test_call_and_respond_ignores_responses_when_request_id_differs():
    """
    Verify that the messages with different request IDs are ignored.
    """

    # call_and_respond will block the MainThread while waiting for its queue
    # to be filled with a result, hence we need to create another thread which
    # will broadcast messages as if it's the other component running
    # concurrently
    def publish():
        # sleep long enough for call_and_respond to start running
        time.sleep(0.1)
        for i in range(10):
            pub.sendMessage(
                topics.procedure.pool.list, msg_src="mock", request_id="foo", result=i
            )
        pub.sendMessage(
            topics.procedure.pool.list, msg_src="mock", request_id="bar", result="ok"
        )

    t = threading.Thread(target=publish)

    app = flask.Flask("test")
    with app.app_context():
        app.config = dict(msg_src="mock")

        # this sets the request ID to match to 'bar'
        with mock.patch("time.time") as mock_time:
            mock_time.return_value = "bar"

            t.start()
            result = restserver.call_and_respond(
                topics.request.procedure.list, topics.procedure.pool.list
            )

    assert result == "ok"


def test_sse_string_messages_are_streamed_correctly(client):
    """
    Verify that simple Messages are streamed as SSE events correctly.
    """
    msg = restserver.Message("foo", type="message")

    with mock.patch(
        "ska_oso_oet.procedure.application.restserver.ServerSentEventsBlueprint.messages"
    ) as mock_messages:
        mock_messages.return_value = [msg]
        response = client.get("/api/v1.0/stream")

        assert isinstance(response, flask.Response)
        assert response.mimetype == "text/event-stream"
        assert response.status_code == 200
        assert response.is_streamed
        output = response.get_data(as_text=True)
        assert output == "\nevent:message\ndata:foo\n\n"


def test_sse_complex_messages_are_streamed_correctly(client):
    """
    Verify that Messages containing structured data are streamed correctly.
    """
    msg = restserver.Message({"foo": "bar"}, type="message", id=123)

    with mock.patch(
        "ska_oso_oet.procedure.application.restserver.ServerSentEventsBlueprint.messages"
    ) as mock_messages:
        mock_messages.return_value = [msg]
        response = client.get("/api/v1.0/stream")

        assert isinstance(response, flask.Response)
        assert response.mimetype == "text/event-stream"
        assert response.status_code == 200
        assert response.is_streamed
        output = response.get_data(as_text=True)
        assert output == '\nevent:message\ndata:{"foo": "bar"}\nid:123\n\n'


def test_sse_messages_returns_pubsub_messages(client):
    """
    Test that pypubsub messages are returned by SSE blueprint's messages method.
    """

    def publish():
        # sleep long enough for generator to start running
        time.sleep(0.1)
        pub.sendMessage(topics.scan.lifecycle.start, msg_src="foo", sb_id="bar")

    t = threading.Thread(target=publish)

    bp = client.application.blueprints["sse"]
    gen = bp.messages()
    assert isinstance(gen, types.GeneratorType)

    t.start()

    output = next(gen)
    assert output == restserver.Message(
        dict(topic="scan.lifecycle.start", msg_src="foo", sb_id="bar")
    )


def test_message_input_eq_works_as_expected():
    """
    Verify message equality
    """
    m1 = restserver.Message({"foo": "bar"})
    m2 = restserver.Message({"foo": "bar"})
    m3 = restserver.Message({"foo": "bar"}, type="message")
    assert m1 == m2
    assert m1 != m3
    assert m1 != object()


def test_message_str():
    """
    Verify that the str string for a Message is correctly formatted.
    """
    message = restserver.Message("foo", type="message", id=123, retry=100)
    assert str(message) == "event:message\ndata:foo\nid:123\nretry:100\n\n"


def test_message_input_accepts_expected_constructor_values():
    """
    Verify that message constructor accepts expected inputs.
    """
    message = restserver.Message("foo", type="message", id=123, retry=100)
    assert message.data == "foo"
    assert message.type == "message"
    assert message.id == 123
    assert message.retry == 100


def test_message_with_multiline_data():
    """
    Verify that message works with multiline data.
    """
    message = restserver.Message("foo\nbar")
    assert message.data == "foo\nbar"
    assert message.type is None
    assert message.id is None
    assert message.retry is None
    assert str(message) == "data:foo\ndata:bar\n\n"


def test_message_raise_exception_on_empty():
    """
    Verify that empty message() raise exception
    """
    with pytest.raises(TypeError):
        restserver.Message()  # pylint: disable=no-value-for-parameter


def test_message_with_simple_data():
    """
    Verify that message works with simple data.
    """
    message = restserver.Message("foo")
    assert message.data == "foo"
    assert message.type is None
    assert message.id is None
    assert message.retry is None
    assert str(message) == "data:foo\n\n"


def test_make_public_summary():
    with mock.patch("flask.url_for") as mock_url_fn:
        mock_url_fn.return_value = (
            f"http://localhost/api/v1.0/procedures/{CREATE_SUMMARY.id}"
        )
        summary_json = restserver.make_public_summary(CREATE_SUMMARY)
        assert_json_equal_to_procedure_summary(CREATE_SUMMARY, summary_json)


def test_make_public_summary_git_args():
    with mock.patch("flask.url_for") as mock_url_fn:
        mock_url_fn.return_value = (
            f"http://localhost/api/v1.0/procedures/{CREATE_GIT_SUMMARY.id}"
        )
        summary_json = restserver.make_public_summary(CREATE_GIT_SUMMARY)
        assert_json_equal_to_procedure_summary(CREATE_GIT_SUMMARY, summary_json)<|MERGE_RESOLUTION|>--- conflicted
+++ resolved
@@ -61,13 +61,8 @@
 CREATE_GIT_JSON = dict(
     script={
         "script_type": "git",
-<<<<<<< HEAD
         "script_uri": "git:///test.py",
-        "git_args": {"git_repo": "http://foo.git", "git_branch": "main"},
-=======
-        "script_uri": "test:///test.py",
         "git_args": dict(git_repo="http://foo.git", git_branch="main"),
->>>>>>> c92ecb69
     },
     script_args={"init": dict(args=(1, 2, 3), kwargs=dict(kw1="a", kw2="b"))},
 )
@@ -515,7 +510,7 @@
             CREATE_GIT_SUMMARY.script.script_uri,
             git_args=CREATE_GIT_SUMMARY.script.git_args,
         ),
-        init_args=CREATE_SUMMARY.script_args["init"],
+        init_args=CREATE_SUMMARY.script_args[0].fn_args,
     )
     assert helper.messages[0][1]["cmd"] == expected_cmd
 
@@ -550,7 +545,7 @@
         script=domain.GitScript(
             CREATE_GIT_SUMMARY.script.script_uri, git_args=domain.GitArgs()
         ),
-        init_args=CREATE_SUMMARY.script_args["init"],
+        init_args=CREATE_GIT_SUMMARY.script_args[0].fn_args,
     )
     assert helper.messages[0][1]["cmd"] == expected_cmd
 
