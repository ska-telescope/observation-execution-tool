"""
Unit tests for the oet.observingtasks module
"""
import unittest.mock as mock
<<<<<<< HEAD
from unittest.mock import patch
from datetime import datetime

import pytest
import ska.cdm.messages.central_node as central_node
import ska.cdm.messages.subarray_node as subarray_node
import ska.cdm as cdm
=======

import pytest
import ska.cdm.messages.central_node as cn
import ska.cdm.messages.subarray_node as sn
from astropy.coordinates import SkyCoord
>>>>>>> 9f0a8908

import oet.observingtasks as observingtasks
from oet.domain import Dish, ResourceAllocation, SubArray, DishAllocation, SKAMid

SKA_MID_CENTRAL_NODE_FDQN = 'ska_mid/tm_central/central_node'
SKA_SUB_ARRAY_NODE_FDQN = 'ska_mid/tm_central/subarray_node'

# Messages used for comparison in tests
CN_ASSIGN_RESOURCES_SUCCESS_RESPONSE = '{"dish": {"receptorIDList_success": ["0001", "0002"]}}'
CN_ASSIGN_RESOURCES_MALFORMED_RESPONSE = '{"foo": "bar"}'
CN_ASSIGN_RESOURCES_PARTIAL_ALLOCATION_RESPONSE = '{"dish": {"receptorIDList_success": ["0001"]}}'
VALID_ASSIGN_STARTSCAN_REQUEST = '{"scan_duration": 10.0}'

def test_tango_registry_returns_correct_url_for_ska_mid():
    """
    registry should return correct URL for SKAMid telescope
    """
    telescope = SKAMid()
    fqdn = observingtasks.TANGO_REGISTRY.get_central_node(telescope)
    assert fqdn == SKA_MID_CENTRAL_NODE_FDQN


def test_get_start_telescope_command():
    """
    Verify that a 'start up telescope' Command is targeted and structured
    correctly.
    """
    telescope = SKAMid()
    cmd = observingtasks.get_telescope_start_up_command(telescope)
    assert cmd.device == SKA_MID_CENTRAL_NODE_FDQN
    assert cmd.command_name == 'StartUpTelescope'
    assert not cmd.args
    assert not cmd.kwargs


def test_get_telescope_standby_command():
    """
    Verify that an 'instruct telescope devices to stand by' Command is
    targeted and structured correctly.
    """
    telescope = SKAMid()
    cmd = observingtasks.get_telescope_standby_command(telescope)
    assert cmd.device == SKA_MID_CENTRAL_NODE_FDQN
    assert cmd.command_name == 'StandByTelescope'
    assert not cmd.args
    assert not cmd.kwargs


def test_get_dish_resource_ids():
    """
    Test that numeric Dish IDs are converted to correctly formatted string IDs
    """
    dish_allocation = DishAllocation(dishes=[Dish(1), Dish(2)])
    expected = ["0001", "0002"]
    assert observingtasks.get_dish_resource_ids(dish_allocation) == expected


def test_allocate_resources_forms_correct_request():
    """
    Verify that domain objects are converted correctly to CDM objects for a
    CentralNode.AllocateResources() instruction.
    """
    resources = ResourceAllocation(dishes=[Dish(1), Dish(2)])
    subarray = SubArray(1)
    request = observingtasks.get_allocate_resources_request(subarray, resources)

    cdm_dish_allocation = cn.DishAllocation(['0001', '0002'])
    expected = cn.AssignResourcesRequest(1, cdm_dish_allocation)

    assert request == expected


def test_convert_assign_resources_response():
    """
    Test that that CentralNode.AssignResources response is parsed and
    converted to domain objects correctly.
    """
    expected = ResourceAllocation(dishes=[Dish(1), Dish(2)])
    actual = observingtasks.convert_assign_resources_response(CN_ASSIGN_RESOURCES_SUCCESS_RESPONSE)
    assert actual == expected


def test_convert_malformed_assign_resources_response():
    """
    Test that that a malformed CentralNode.AssignResources response is parsed
    and handled correctly.
    """
    expected = ResourceAllocation()
    actual = observingtasks.convert_assign_resources_response(
        CN_ASSIGN_RESOURCES_MALFORMED_RESPONSE)
    assert actual == expected


def test_allocate_resources_command():
    """
    Verify that an 'allocate resources to sub-array' Command is targeted and
    structured correctly.
    """
    resources = ResourceAllocation(dishes=[Dish(1), Dish(2)])
    subarray = SubArray(1)
    cmd = observingtasks.get_allocate_resources_command(subarray, resources)
    assert cmd.device == SKA_SUB_ARRAY_NODE_FDQN
    assert cmd.command_name == 'AssignResources'
    assert len(cmd.args) == 1
    assert not cmd.kwargs


def test_release_resources_forms_correct_request():
    """
    Verify that domain objects are converted correctly to CDM object for a
    CentralNode.ReleaseResources() instruction.
    """
    resources = ResourceAllocation(dishes=[Dish(1), Dish(2)])
    subarray = SubArray(1)
    request = observingtasks.get_release_resources_request(subarray, release_all=False,
                                                           resources=resources)

    cdm_dish_allocation = cn.DishAllocation(receptor_ids=['0001', '0002'])
    expected = cn.ReleaseResourcesRequest(1, dish_allocation=cdm_dish_allocation)

    assert expected == request


def test_release_resources_forms_correct_request_for_release_all():
    """
    Verify that the JSON argument for a CentralNode.ReleaseResources command
    that releases all sub-array resources is correctly formatted.
    :return:
    """
    subarray = SubArray(1)
    request = observingtasks.get_release_resources_request(subarray, release_all=True)
    expected = cn.ReleaseResourcesRequest(1, release_all=True)
    assert request == expected


def test_release_resources_command():
    """
    Verify that a command to release sub-array resources is targeted and
    structured correctly.
    """
    resources = ResourceAllocation(dishes=[Dish(1), Dish(2)])
    subarray = SubArray(1)
    cmd = observingtasks.get_release_resources_command(
        subarray, release_all=False, resources=resources
    )
    assert cmd.device == SKA_SUB_ARRAY_NODE_FDQN
    assert cmd.command_name == 'ReleaseResources'
    assert len(cmd.args) == 1
    assert not cmd.kwargs


@mock.patch.object(observingtasks.EXECUTOR, 'execute')
def test_allocate_resources_successful_allocation(mock_execute_fn):
    """
    Verify that domain objects representing the successfully allocated
    resources are returned from an allocate resources instruction.
    """
    mock_execute_fn.return_value = CN_ASSIGN_RESOURCES_SUCCESS_RESPONSE

    resources = ResourceAllocation(dishes=[Dish(1), Dish(2)])
    subarray = SubArray(1)
    allocated = subarray.allocate(resources)

    assert resources == allocated


@mock.patch.object(observingtasks.EXECUTOR, 'execute')
def test_allocate_resources_partial_allocation(mock_execute_fn):
    """
    Verify that the response to an allocation request that was only part
    successful is processed correctly.
    """
    mock_execute_fn.return_value = CN_ASSIGN_RESOURCES_PARTIAL_ALLOCATION_RESPONSE

    resources = ResourceAllocation(dishes=[Dish(1), Dish(2)])
    subarray = SubArray(1)
    allocated = subarray.allocate(resources)

    assert resources != allocated
    assert Dish(2) not in allocated.dishes


@mock.patch.object(observingtasks.EXECUTOR, 'execute')
def test_subarray_state_is_updated_when_resources_are_allocated(mock_execute_fn):
    """
    Verify that the SubArray resource allocation state is updated after
    resources are allocated to the sub-array.
    """
    mock_execute_fn.return_value = CN_ASSIGN_RESOURCES_SUCCESS_RESPONSE

    resources = ResourceAllocation(dishes=[Dish(1)])
    dish_allocation = resources.dishes

    subarray = SubArray(1)
    # the new sub-array should not contain the dishes we are about to allocate
    assert not subarray.resources.dishes >= dish_allocation  # pylint: disable=unneeded-not

    # the sub-array state should reflect the successfully allocated dishes
    allocated = subarray.allocate(resources)
    assert subarray.resources.dishes >= allocated.dishes


def test_deallocate_resources_must_define_resources_argument_if_not_releasing_all():
    """
    Verify that the resources argument is defined if the command is not a
    command to release all sub-array resources.
    """
    subarray = SubArray(1)
    with pytest.raises(ValueError):
        _ = observingtasks.deallocate_resources(subarray, release_all=False)


def test_deallocate_resources_enforces_boolean_release_all_argument():
    """
    Verify that the boolean release_all argument is required.
    """
    subarray = SubArray(1)
    with pytest.raises(ValueError):
        _ = observingtasks.deallocate_resources(subarray, release_all=1)

    resources = ResourceAllocation(dishes=[Dish(1)])
    with pytest.raises(ValueError):
        _ = observingtasks.deallocate_resources(subarray, release_all=1, resources=resources)


@mock.patch.object(observingtasks.EXECUTOR, 'execute')
def test_release_resources_successful_default_deallocation(_):
    """
    Verify that the ResourceAllocation state of a SubArray object is emptied
    when all sub-array resources are released.
    """
    subarray = SubArray(1)
    resources = ResourceAllocation(dishes=[Dish(1), Dish(2)])
    subarray.resources = resources

    subarray.deallocate()
    assert not subarray.resources.dishes


@mock.patch.object(observingtasks.EXECUTOR, 'execute')
def test_release_resources_successful_specified_deallocation(_):
    """
    Verify that the ResourceAllocation state of a SubArray object is updated
    when resources are released from a sub-array.
    """
    subarray = SubArray(1)
    resources = ResourceAllocation(dishes=[Dish(1), Dish(2)])
    subarray.resources = resources

    subarray.deallocate(resources)
    assert not subarray.resources.dishes


<<<<<<< HEAD
def test_start_scan_cmd_library():
=======
def test_configure_subarray_forms_correct_request():
    """
    Verify that domain objects are converted correctly to CDM objects for a
    SubarrayNode.Configure() instruction.
    """
    coord = SkyCoord(ra=1, dec=1, frame='icrs', unit='rad')
    pointing_config = domain.PointingConfiguration(coord, 'name')
    dish_config = domain.DishConfiguration(receiver_band='5a')
    request = observingtasks.get_configure_subarray_request(pointing_config,
                                                            dish_config)

    pointing_config = sn.PointingConfiguration(sn.Target(1, 1))
    dish_config = sn.DishConfiguration(receiver_band=sn.ReceiverBand.BAND_5A)
    expected = sn.ConfigureRequest(pointing_config, dish_config)

    assert request == expected


@mock.patch.object(observingtasks.EXECUTOR, 'read')
@mock.patch.object(observingtasks.EXECUTOR, 'execute')
def test_subarray_configure_successful_command(mock_execute_fn, mock_read_fn):
>>>>>>> 9f0a8908
    """
    Tests if if CDM library creates a proper json file
    :return:
    """

<<<<<<< HEAD
    #creating 10s timedelta
    first_date = '2019-01-01 08:00:00.000000'
    first_date_obj = datetime.strptime(first_date, '%Y-%m-%d %H:%M:%S.%f')
    second_date = '2019-01-01 08:00:10.000000'
    second_date_obj = datetime.strptime(second_date, '%Y-%m-%d %H:%M:%S.%f')
    t_to_scan = second_date_obj - first_date_obj

    scan_request = subarray_node.ScanRequest(t_to_scan)
    scan_json = cdm.schemas.ScanRequestSchema()

    result = scan_json.dumps(scan_request)

    assert result == VALID_ASSIGN_STARTSCAN_REQUEST
=======
    coord = SkyCoord(ra=1, dec=2, frame='icrs', unit='deg')

    subarray_configuration = domain.SubArrayConfiguration(coord, 'NGC123', '5a')
    subarray = domain.SubArray(1)
    subarray.configure(subarray_configuration)
>>>>>>> 9f0a8908


def test_start_scan_forms_correct_command():
    """
    Tests if get_scan_command generates correct command
    :return:
    """

    sub_array = SubArray(1)
    generated = observingtasks.get_scan_command(sub_array, VALID_ASSIGN_STARTSCAN_REQUEST)

    assert generated.args[0] == VALID_ASSIGN_STARTSCAN_REQUEST
    assert generated.command_name == 'Scan'


@patch.object(observingtasks.EXECUTOR, 'execute')
def test_start_scan_sends_command(mock_execute_fn):
    """
    Tests if scan sends correct command using mock
    :return:
    """

    mock_execute_fn.return_value = 'scan'
    # creating 10s timedelta
    first_date = '2019-01-01 08:00:00.000000'
    first_date_obj = datetime.strptime(first_date, '%Y-%m-%d %H:%M:%S.%f')
    second_date = '2019-01-01 08:00:10.000000'
    second_date_obj = datetime.strptime(second_date, '%Y-%m-%d %H:%M:%S.%f')
    t_to_scan = second_date_obj - first_date_obj
    sub_array = SubArray(1)
    scan_rtn = sub_array.scan(t_to_scan)

    assert scan_rtn == 'scan'


@mock.patch.object(observingtasks.EXECUTOR, 'execute')
def test_telescope_start_up_calls_tango_executor(mock_execute_fn):
    """
    Test that the 'start telescope devices' command calls the target Tango
    device once only.
    """
    telescope = SKAMid()
    observingtasks.telescope_start_up(telescope)
    command = observingtasks.get_telescope_start_up_command(telescope)
    mock_execute_fn.assert_called_once_with(command)


@mock.patch.object(observingtasks.EXECUTOR, 'execute')
def test_telescope_stand_by_calls_tango_executor(mock_execute_fn):
    """
    Test that the 'telescope devices to standby' command calls the target
    Tango device once only.
    """
    telescope = SKAMid()
    observingtasks.telescope_standby(telescope)
    command = observingtasks.get_telescope_standby_command(telescope)
    mock_execute_fn.assert_called_once_with(command)<|MERGE_RESOLUTION|>--- conflicted
+++ resolved
@@ -2,22 +2,16 @@
 Unit tests for the oet.observingtasks module
 """
 import unittest.mock as mock
-<<<<<<< HEAD
 from unittest.mock import patch
 from datetime import datetime
-
-import pytest
-import ska.cdm.messages.central_node as central_node
-import ska.cdm.messages.subarray_node as subarray_node
-import ska.cdm as cdm
-=======
 
 import pytest
 import ska.cdm.messages.central_node as cn
 import ska.cdm.messages.subarray_node as sn
 from astropy.coordinates import SkyCoord
->>>>>>> 9f0a8908
-
+
+import oet.command as command
+import oet.domain as domain
 import oet.observingtasks as observingtasks
 from oet.domain import Dish, ResourceAllocation, SubArray, DishAllocation, SKAMid
 
@@ -29,6 +23,7 @@
 CN_ASSIGN_RESOURCES_MALFORMED_RESPONSE = '{"foo": "bar"}'
 CN_ASSIGN_RESOURCES_PARTIAL_ALLOCATION_RESPONSE = '{"dish": {"receptorIDList_success": ["0001"]}}'
 VALID_ASSIGN_STARTSCAN_REQUEST = '{"scan_duration": 10.0}'
+
 
 def test_tango_registry_returns_correct_url_for_ska_mid():
     """
@@ -270,9 +265,6 @@
     assert not subarray.resources.dishes
 
 
-<<<<<<< HEAD
-def test_start_scan_cmd_library():
-=======
 def test_configure_subarray_forms_correct_request():
     """
     Verify that domain objects are converted correctly to CDM objects for a
@@ -294,33 +286,70 @@
 @mock.patch.object(observingtasks.EXECUTOR, 'read')
 @mock.patch.object(observingtasks.EXECUTOR, 'execute')
 def test_subarray_configure_successful_command(mock_execute_fn, mock_read_fn):
->>>>>>> 9f0a8908
+    """
+    Verify that configuration command is changing obsState to CONFIGURING
+    """
+    # obsState will be CONFIGURING for the first three reads, then READY
+    mock_read_fn.side_effect = ['CONFIGURING', 'CONFIGURING', 'CONFIGURING', 'READY']
+
+    coord = SkyCoord(ra=1, dec=2, frame='icrs', unit='deg')
+
+    subarray_configuration = domain.SubArrayConfiguration(coord, 'NGC123', '5a')
+    subarray = domain.SubArray(1)
+    subarray.configure(subarray_configuration)
+
+    # Configure command gets big and complicated. I'm not going to verify the call argument here.
+    mock_execute_fn.assert_called_with(mock.ANY)
+
+    expected_attr = command.Attribute(SKA_SUB_ARRAY_NODE_FDQN + '/1', 'obsState')
+    mock_read_fn.assert_called_with(expected_attr)
+
+    # task should keep reading obsState until device is READY
+    assert mock_read_fn.call_count == 4
+
+
+@mock.patch.object(observingtasks.EXECUTOR, 'execute')
+def test_telescope_start_up_calls_tango_executor(mock_execute_fn):
+    """
+    Test that the 'start telescope devices' command calls the target Tango
+    device once only.
+    """
+    telescope = SKAMid()
+    observingtasks.telescope_start_up(telescope)
+    command = observingtasks.get_telescope_start_up_command(telescope)
+    mock_execute_fn.assert_called_once_with(command)
+
+
+@mock.patch.object(observingtasks.EXECUTOR, 'execute')
+def test_telescope_stand_by_calls_tango_executor(mock_execute_fn):
+    """
+    Test that the 'telescope devices to standby' command calls the target
+    Tango device once only.
+    """
+    telescope = SKAMid()
+    observingtasks.telescope_standby(telescope)
+    command = observingtasks.get_telescope_standby_command(telescope)
+    mock_execute_fn.assert_called_once_with(command)
+
+
+def test_start_scan_cmd_library():
     """
     Tests if if CDM library creates a proper json file
-    :return:
-    """
-
-<<<<<<< HEAD
-    #creating 10s timedelta
+    """
+
+    # creating 10s timedelta
     first_date = '2019-01-01 08:00:00.000000'
     first_date_obj = datetime.strptime(first_date, '%Y-%m-%d %H:%M:%S.%f')
     second_date = '2019-01-01 08:00:10.000000'
     second_date_obj = datetime.strptime(second_date, '%Y-%m-%d %H:%M:%S.%f')
     t_to_scan = second_date_obj - first_date_obj
 
-    scan_request = subarray_node.ScanRequest(t_to_scan)
+    scan_request = sn.ScanRequest(t_to_scan)
     scan_json = cdm.schemas.ScanRequestSchema()
 
     result = scan_json.dumps(scan_request)
 
     assert result == VALID_ASSIGN_STARTSCAN_REQUEST
-=======
-    coord = SkyCoord(ra=1, dec=2, frame='icrs', unit='deg')
-
-    subarray_configuration = domain.SubArrayConfiguration(coord, 'NGC123', '5a')
-    subarray = domain.SubArray(1)
-    subarray.configure(subarray_configuration)
->>>>>>> 9f0a8908
 
 
 def test_start_scan_forms_correct_command():
@@ -328,7 +357,6 @@
     Tests if get_scan_command generates correct command
     :return:
     """
-
     sub_array = SubArray(1)
     generated = observingtasks.get_scan_command(sub_array, VALID_ASSIGN_STARTSCAN_REQUEST)
 
@@ -340,9 +368,7 @@
 def test_start_scan_sends_command(mock_execute_fn):
     """
     Tests if scan sends correct command using mock
-    :return:
-    """
-
+    """
     mock_execute_fn.return_value = 'scan'
     # creating 10s timedelta
     first_date = '2019-01-01 08:00:00.000000'
@@ -353,28 +379,4 @@
     sub_array = SubArray(1)
     scan_rtn = sub_array.scan(t_to_scan)
 
-    assert scan_rtn == 'scan'
-
-
-@mock.patch.object(observingtasks.EXECUTOR, 'execute')
-def test_telescope_start_up_calls_tango_executor(mock_execute_fn):
-    """
-    Test that the 'start telescope devices' command calls the target Tango
-    device once only.
-    """
-    telescope = SKAMid()
-    observingtasks.telescope_start_up(telescope)
-    command = observingtasks.get_telescope_start_up_command(telescope)
-    mock_execute_fn.assert_called_once_with(command)
-
-
-@mock.patch.object(observingtasks.EXECUTOR, 'execute')
-def test_telescope_stand_by_calls_tango_executor(mock_execute_fn):
-    """
-    Test that the 'telescope devices to standby' command calls the target
-    Tango device once only.
-    """
-    telescope = SKAMid()
-    observingtasks.telescope_standby(telescope)
-    command = observingtasks.get_telescope_standby_command(telescope)
-    mock_execute_fn.assert_called_once_with(command)+    assert scan_rtn == 'scan'