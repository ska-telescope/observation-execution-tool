Scenario: Run an Activity, with SB retrieval from the ODA
    Given an SBDefinition sbi-mvp01-20200325-00001 exists in the ODA with script file:///tmp/scripts/success_with_sb.py in the allocate activity
    When the OET CLI is used to run the allocate activity on the SBDefinition sbi-mvp01-20200325-00001
    Then the script should be in state COMPLETE after execution is finished
    And the activity should be in state REQUESTED

Scenario: Run an Activity with the prepare_only flag, SB retrieval from the ODA
<<<<<<< HEAD
    Given an SBDefinition sbi-mvp01-20200325-00002 exists in the ODA with script file:///tmp/scripts/success_with_sb.py in the allocate activity
    When the OET CLI is used to run the allocate activity with the prepare_only flag on the SBDefinition sbi-mvp01-20200325-00002
=======
    Given an SBDefinition sbi-mvp01-20200325-00001 exists in the ODA with script file:///tmp/scripts/success_with_sb.py in the allocate activity
    When the OET CLI is used to run the allocate activity on the SBDefinition sbi-mvp01-20200325-00001 with flag prepare_only
>>>>>>> fba78ed6
    Then the script should be in state READY after execution is finished
    And the activity should be in state REQUESTED<|MERGE_RESOLUTION|>--- conflicted
+++ resolved
@@ -2,15 +2,10 @@
     Given an SBDefinition sbi-mvp01-20200325-00001 exists in the ODA with script file:///tmp/scripts/success_with_sb.py in the allocate activity
     When the OET CLI is used to run the allocate activity on the SBDefinition sbi-mvp01-20200325-00001
     Then the script should be in state COMPLETE after execution is finished
-    And the activity should be in state REQUESTED
+    And the activity should be in state TODO
 
 Scenario: Run an Activity with the prepare_only flag, SB retrieval from the ODA
-<<<<<<< HEAD
     Given an SBDefinition sbi-mvp01-20200325-00002 exists in the ODA with script file:///tmp/scripts/success_with_sb.py in the allocate activity
     When the OET CLI is used to run the allocate activity with the prepare_only flag on the SBDefinition sbi-mvp01-20200325-00002
-=======
-    Given an SBDefinition sbi-mvp01-20200325-00001 exists in the ODA with script file:///tmp/scripts/success_with_sb.py in the allocate activity
-    When the OET CLI is used to run the allocate activity on the SBDefinition sbi-mvp01-20200325-00001 with flag prepare_only
->>>>>>> fba78ed6
     Then the script should be in state READY after execution is finished
-    And the activity should be in state REQUESTED+    And the activity should be in state TODO