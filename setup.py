#!/usr/bin/env python
# -*- coding: utf-8 -*-

import setuptools

with open('README.md') as readme_file:
    readme = readme_file.read()

setuptools.setup(
    name='observation-execution-tool',
    version="2.7.1",
    description="This project contains the code for the Observation Execution Tool, the application which provides high-level scripting facilities and a high-level scripting UI for the SKA.",
    long_description=readme + '\n\n',
    author="Stewart Williams",
    author_email='stewart.williams@stfc.ac.uk',
    url='https://github.com/ska-telescope/observation-execution-tool',
    package_dir={"": "src"},
    packages=setuptools.find_packages(where="src"),
    entry_points={
        'console_scripts': ['oet=oet.procedure.application.restclient:main']
    },
    include_package_data=True,
    license="BSD license",
    zip_safe=False,
    keywords='ska_observation_execution_tool',
    classifiers=[
        'Development Status :: 2 - Pre-Alpha',
        'Intended Audience :: Developers',
        'License :: OSI Approved :: BSD License',
        'Natural Language :: English',
        'Programming Language :: Python :: 3',
        'Programming Language :: Python :: 3.4',
        'Programming Language :: Python :: 3.5',
        'Programming Language :: Python :: 3.6',
    ],
    test_suite='tests/unit',
    install_requires=[
        'cdm-shared-library',
        'fire',
        'flask',
        'jsonpickle',
        'pypubsub',
        'pytango',
        'requests',
        'ska-logging',
<<<<<<< HEAD
        'pypubsub',
        'tblib',
        'sseclient'
=======
        'ska-project-data-model-library',
        'skuid',
        'tblib'
>>>>>>> 49ca88cf
    ],
    setup_requires=[
        # dependency for `python setup.py test`
        'pytest-runner',
        # dependencies for `python setup.py build_sphinx`
        'sphinx',
        'recommonmark'
    ],
    tests_require=[
        'pytest',
        'pytest-cov',
        'pytest-json-report',
        'pycodestyle',
        'requests-mock'
    ],
    extras_require={
        'dev': ['prospector[with_pyroma]', 'yapf', 'isort']
    }
)<|MERGE_RESOLUTION|>--- conflicted
+++ resolved
@@ -43,15 +43,11 @@
         'pytango',
         'requests',
         'ska-logging',
-<<<<<<< HEAD
-        'pypubsub',
-        'tblib',
-        'sseclient'
-=======
         'ska-project-data-model-library',
         'skuid',
-        'tblib'
->>>>>>> 49ca88cf
+        'tblib',
+        'tabulate',
+        'sseclient'
     ],
     setup_requires=[
         # dependency for `python setup.py test`
