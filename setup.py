--- conflicted
+++ resolved
@@ -41,13 +41,8 @@
         'pypubsub',
         'pytango',
         'requests',
-<<<<<<< HEAD
         'tabulate',
-        'skuid',
-=======
->>>>>>> 638e4b13
         'ska-logging',
-        'ska-project-data-model-library',
         'skuid',
         'tblib'
     ],
