--- conflicted
+++ resolved
@@ -43,11 +43,8 @@
         'tabulate',
         'skuid',
         'ska-project-data-model-library',
-<<<<<<< HEAD
+        'ska-logging',
         'pypubsub'
-=======
-        'ska-logging'
->>>>>>> 60490900
     ],
     setup_requires=[
         # dependency for `python setup.py test`
